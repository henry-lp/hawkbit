/**
 * Copyright (c) 2015 Bosch Software Innovations GmbH and others.
 *
 * All rights reserved. This program and the accompanying materials
 * are made available under the terms of the Eclipse Public License v1.0
 * which accompanies this distribution, and is available at
 * http://www.eclipse.org/legal/epl-v10.html
 */
package org.eclipse.hawkbit.ui.artifacts.smtable;

import java.io.Serializable;
import java.util.HashMap;
import java.util.Map;

import org.eclipse.hawkbit.repository.EntityFactory;
import org.eclipse.hawkbit.repository.SoftwareManagement;
import org.eclipse.hawkbit.repository.model.SoftwareModule;
import org.eclipse.hawkbit.ui.artifacts.event.SoftwareModuleEvent;
import org.eclipse.hawkbit.ui.common.CommonDialogWindow;
import org.eclipse.hawkbit.ui.common.SoftwareModuleTypeBeanQuery;
import org.eclipse.hawkbit.ui.common.table.BaseEntityEventType;
import org.eclipse.hawkbit.ui.components.SPUIComponentProvider;
import org.eclipse.hawkbit.ui.utils.CommonDialogWindowHelper;
import org.eclipse.hawkbit.ui.utils.HawkbitCommonUtil;
import org.eclipse.hawkbit.ui.utils.I18N;
import org.eclipse.hawkbit.ui.utils.SPUIComponentIdProvider;
import org.eclipse.hawkbit.ui.utils.SPUIDefinitions;
import org.eclipse.hawkbit.ui.utils.SPUILabelDefinitions;
import org.eclipse.hawkbit.ui.utils.SPUIStyleDefinitions;
import org.eclipse.hawkbit.ui.utils.UINotification;
import org.springframework.beans.factory.annotation.Autowired;
import org.vaadin.addons.lazyquerycontainer.BeanQueryFactory;
import org.vaadin.spring.events.EventBus;

import com.vaadin.spring.annotation.SpringComponent;
import com.vaadin.spring.annotation.ViewScope;
import com.vaadin.ui.ComboBox;
import com.vaadin.ui.CustomComponent;
import com.vaadin.ui.FormLayout;
import com.vaadin.ui.Label;
import com.vaadin.ui.TextArea;
import com.vaadin.ui.TextField;
import com.vaadin.ui.UI;
import com.vaadin.ui.Window;
import com.vaadin.ui.themes.ValoTheme;

/**
 * Generates window for Software module add or update.
 */
@SpringComponent
@ViewScope
public class SoftwareModuleAddUpdateWindow extends CustomComponent implements Serializable {

    private static final long serialVersionUID = -5217675246477211483L;

    @Autowired
    private I18N i18n;

    @Autowired
    private transient UINotification uiNotifcation;

    @Autowired
    private transient EventBus.SessionEventBus eventBus;

    @Autowired
    private transient SoftwareManagement softwareManagement;

    @Autowired
    private transient EntityFactory entityFactory;

    private TextField nameTextField;

    private TextField versionTextField;

    private TextField vendorTextField;

    private ComboBox typeComboBox;

    private TextArea descTextArea;

    private CommonDialogWindow window;

    private String originalDescriptionValue;

    private String originalVendorValue;

    private String originalNameValue;

    private String originalVersionValue;

    private String originalComboBoxValue;

    private Boolean editSwModule = Boolean.FALSE;

    private Long baseSwModuleId;

    private FormLayout formLayout;

    /**
     * Create window for new software module.
     * 
     * @return reference of {@link com.vaadin.ui.Window} to add new software
     *         module.
     */
    public CommonDialogWindow createAddSoftwareModuleWindow() {

        editSwModule = Boolean.FALSE;
        createRequiredComponents();
        createWindow();
        return window;
    }

    /**
     * Create window for update software module.
     * 
     * @param baseSwModuleId
     *            is id of the software module to edit.
     * @return reference of {@link com.vaadin.ui.Window} to update software
     *         module.
     */
    public Window createUpdateSoftwareModuleWindow(final Long baseSwModuleId) {

        editSwModule = Boolean.TRUE;
        this.baseSwModuleId = baseSwModuleId;
        createRequiredComponents();
        createWindow();
        /* populate selected target values to edit. */
        populateValuesOfSwModule();
        nameTextField.setEnabled(false);
        versionTextField.setEnabled(false);
        typeComboBox.setEnabled(false);
        return window;
    }

    private void createRequiredComponents() {
        /* name textfield */
        nameTextField = SPUIComponentProvider.getTextField(i18n.get("textfield.name"), "", ValoTheme.TEXTFIELD_TINY,
                true, null, i18n.get("textfield.name"), true, SPUILabelDefinitions.TEXT_FIELD_MAX_LENGTH);
        nameTextField.setId(SPUIComponentIdProvider.SOFT_MODULE_NAME);

        /* version text field */
        versionTextField = SPUIComponentProvider.getTextField(i18n.get("textfield.version"), "",
                ValoTheme.TEXTFIELD_TINY, true, null, i18n.get("textfield.version"), true,
                SPUILabelDefinitions.TEXT_FIELD_MAX_LENGTH);
        versionTextField.setId(SPUIComponentIdProvider.SOFT_MODULE_VERSION);

        /* Vendor text field */
        vendorTextField = SPUIComponentProvider.getTextField(i18n.get("textfield.vendor"), "", ValoTheme.TEXTFIELD_TINY,
                false, null, i18n.get("textfield.vendor"), true, SPUILabelDefinitions.TEXT_FIELD_MAX_LENGTH);
        vendorTextField.setId(SPUIComponentIdProvider.SOFT_MODULE_VENDOR);

        descTextArea = SPUIComponentProvider.getTextArea(i18n.get("textfield.description"), "text-area-style",
                ValoTheme.TEXTAREA_TINY, false, null, i18n.get("textfield.description"),
                SPUILabelDefinitions.TEXT_AREA_MAX_LENGTH);
        descTextArea.setId(SPUIComponentIdProvider.ADD_SW_MODULE_DESCRIPTION);

        typeComboBox = SPUIComponentProvider.getComboBox(i18n.get("upload.swmodule.type"), "", "", null, null, true,
                null, i18n.get("upload.swmodule.type"));
        typeComboBox.setId(SPUIComponentIdProvider.SW_MODULE_TYPE);
        typeComboBox.setStyleName(SPUIDefinitions.COMBO_BOX_SPECIFIC_STYLE + " " + ValoTheme.COMBOBOX_TINY);
        typeComboBox.setNewItemsAllowed(Boolean.FALSE);
        typeComboBox.setImmediate(Boolean.TRUE);
        populateTypeNameCombo();
    }

    private void populateTypeNameCombo() {
        typeComboBox.setContainerDataSource(HawkbitCommonUtil.createLazyQueryContainer(
                new BeanQueryFactory<SoftwareModuleTypeBeanQuery>(SoftwareModuleTypeBeanQuery.class)));
        typeComboBox.setItemCaptionPropertyId(SPUILabelDefinitions.VAR_NAME);
    }

    private void resetComponents() {

        vendorTextField.clear();
        nameTextField.clear();
        versionTextField.clear();
        descTextArea.clear();
        typeComboBox.clear();

        originalDescriptionValue = null;
        originalVendorValue = null;
        originalComboBoxValue = null;
        originalNameValue = null;
        originalVersionValue = null;
    }

    private void createWindow() {

        resetComponents();

        final Label madatoryStarLabel = new Label("*");
        madatoryStarLabel.setStyleName("v-caption v-required-field-indicator");
        madatoryStarLabel.setWidth(null);

        /*
         * The main layout of the window contains mandatory info, textboxes
         * (controller Id, name & description) and action buttons layout
         */
        addStyleName("lay-color");
        setSizeUndefined();

        formLayout = new FormLayout();
        formLayout.setCaption(null);
        formLayout.addComponent(typeComboBox);
        formLayout.addComponent(nameTextField);
        formLayout.addComponent(versionTextField);
        formLayout.addComponent(vendorTextField);
        formLayout.addComponent(descTextArea);

        setCompositionRoot(formLayout);

        /* add main layout to the window */
        window = SPUIComponentProvider.getWindow(i18n.get("upload.caption.add.new.swmodule"), null,
                SPUIDefinitions.CREATE_UPDATE_WINDOW, this, event -> saveOrUpdate(), event -> closeThisWindow(), null,
<<<<<<< HEAD
                formLayout, i18n);
=======
                CommonDialogWindowHelper.getMandatoryFields(formLayout), geEditedFields(), i18n);
>>>>>>> 1436aae2
        window.getButtonsLayout().removeStyleName("actionButtonsMargin");
        typeComboBox.focus();
    }

    private Map<String, Boolean> geEditedFields() {
        final Map<String, Boolean> editedFields = new HashMap<>();
        editedFields.put(typeComboBox.getId(), Boolean.FALSE);
        editedFields.put(nameTextField.getId(), Boolean.FALSE);
        editedFields.put(vendorTextField.getId(), Boolean.FALSE);
        editedFields.put(versionTextField.getId(), Boolean.FALSE);
        editedFields.put(descTextArea.getId(), Boolean.FALSE);
        return editedFields;
    }

    /**
     * Add new SW module.
     */
    private void addNewBaseSoftware() {
        final String name = HawkbitCommonUtil.trimAndNullIfEmpty(nameTextField.getValue());
        final String version = HawkbitCommonUtil.trimAndNullIfEmpty(versionTextField.getValue());
        final String vendor = HawkbitCommonUtil.trimAndNullIfEmpty(vendorTextField.getValue());
        final String description = HawkbitCommonUtil.trimAndNullIfEmpty(descTextArea.getValue());
        final String type = typeComboBox.getValue() != null ? typeComboBox.getValue().toString() : null;

        if (!mandatoryCheck(name, version, type)) {
            return;
        }

        if (HawkbitCommonUtil.isDuplicate(name, version, type)) {
            uiNotifcation.displayValidationError(
                    i18n.get("message.duplicate.softwaremodule", new Object[] { name, version }));
        } else {
            final SoftwareModule newBaseSoftwareModule = HawkbitCommonUtil.addNewBaseSoftware(entityFactory, name,
                    version, vendor, softwareManagement.findSoftwareModuleTypeByName(type), description);
            if (newBaseSoftwareModule != null) {
                /* display success message */
                uiNotifcation.displaySuccess(i18n.get("message.save.success",
                        new Object[] { newBaseSoftwareModule.getName() + ":" + newBaseSoftwareModule.getVersion() }));
                eventBus.publish(this, new SoftwareModuleEvent(BaseEntityEventType.NEW_ENTITY, newBaseSoftwareModule));
            }
            // close the window
            closeThisWindow();
        }
    }

    /**
     * updates a softwareModule
     */
    private void updateSwModule() {
        final String newDesc = HawkbitCommonUtil.trimAndNullIfEmpty(descTextArea.getValue());
        final String newVendor = HawkbitCommonUtil.trimAndNullIfEmpty(vendorTextField.getValue());
        SoftwareModule newSWModule = softwareManagement.findSoftwareModuleById(baseSwModuleId);
        newSWModule.setVendor(newVendor);
        newSWModule.setDescription(newDesc);
        newSWModule = softwareManagement.updateSoftwareModule(newSWModule);
        if (newSWModule != null) {
            uiNotifcation.displaySuccess(i18n.get("message.save.success",
                    new Object[] { newSWModule.getName() + ":" + newSWModule.getVersion() }));

            eventBus.publish(this, new SoftwareModuleEvent(BaseEntityEventType.UPDATED_ENTITY, newSWModule));
        }
        closeThisWindow();
    }

    /**
     * fill the data of a softwareModule in the content of the window
     */
    private void populateValuesOfSwModule() {
        final SoftwareModule swModle = softwareManagement.findSoftwareModuleById(baseSwModuleId);
        nameTextField.setValue(swModle.getName());
        versionTextField.setValue(swModle.getVersion());
        vendorTextField.setValue(swModle.getVendor() == null ? HawkbitCommonUtil.SP_STRING_EMPTY
                : HawkbitCommonUtil.trimAndNullIfEmpty(swModle.getVendor()));
        descTextArea.setValue(swModle.getDescription() == null ? HawkbitCommonUtil.SP_STRING_EMPTY
                : HawkbitCommonUtil.trimAndNullIfEmpty(swModle.getDescription()));
        originalDescriptionValue = descTextArea.getValue();
        originalVendorValue = vendorTextField.getValue();
        originalComboBoxValue = swModle.getType().getName();
        if (swModle.getType().isDeleted()) {
            typeComboBox.addItem(swModle.getType().getName());
        }
        typeComboBox.setValue(swModle.getType().getName());
    }

    /**
     * Method to close window.
     */
    private void closeThisWindow() {
        window.close();
        UI.getCurrent().removeWindow(window);
    }

    /**
     * Validation check - Mandatory.
     * 
     * @param name
     *            as String
     * @param version
     *            as version
     * @return boolena as flag
     */
    private boolean mandatoryCheck(final String name, final String version, final String type) {
        boolean isValid = true;
        if (name == null || version == null || type == null) {
            if (name == null) {
                nameTextField.addStyleName(SPUIStyleDefinitions.SP_TEXTFIELD_ERROR);
            }
            if (version == null) {
                versionTextField.addStyleName(SPUIStyleDefinitions.SP_TEXTFIELD_ERROR);
            }
            if (type == null) {
                typeComboBox.addStyleName(SPUIStyleDefinitions.SP_COMBOFIELD_ERROR);
            }

            uiNotifcation.displayValidationError(i18n.get("message.mandatory.check"));
            isValid = false;
        }
        return isValid;
    }

    private void saveOrUpdate() {
        if (editSwModule) {
            updateSwModule();
        } else {
            addNewBaseSoftware();
        }
    }

    public FormLayout getFormLayout() {
        return formLayout;
    }

}<|MERGE_RESOLUTION|>--- conflicted
+++ resolved
@@ -9,8 +9,6 @@
 package org.eclipse.hawkbit.ui.artifacts.smtable;
 
 import java.io.Serializable;
-import java.util.HashMap;
-import java.util.Map;
 
 import org.eclipse.hawkbit.repository.EntityFactory;
 import org.eclipse.hawkbit.repository.SoftwareManagement;
@@ -20,7 +18,7 @@
 import org.eclipse.hawkbit.ui.common.SoftwareModuleTypeBeanQuery;
 import org.eclipse.hawkbit.ui.common.table.BaseEntityEventType;
 import org.eclipse.hawkbit.ui.components.SPUIComponentProvider;
-import org.eclipse.hawkbit.ui.utils.CommonDialogWindowHelper;
+import org.eclipse.hawkbit.ui.decorators.SPUIWindowDecorator;
 import org.eclipse.hawkbit.ui.utils.HawkbitCommonUtil;
 import org.eclipse.hawkbit.ui.utils.I18N;
 import org.eclipse.hawkbit.ui.utils.SPUIComponentIdProvider;
@@ -80,16 +78,6 @@
 
     private CommonDialogWindow window;
 
-    private String originalDescriptionValue;
-
-    private String originalVendorValue;
-
-    private String originalNameValue;
-
-    private String originalVersionValue;
-
-    private String originalComboBoxValue;
-
     private Boolean editSwModule = Boolean.FALSE;
 
     private Long baseSwModuleId;
@@ -124,8 +112,6 @@
         this.baseSwModuleId = baseSwModuleId;
         createRequiredComponents();
         createWindow();
-        /* populate selected target values to edit. */
-        populateValuesOfSwModule();
         nameTextField.setEnabled(false);
         versionTextField.setEnabled(false);
         typeComboBox.setEnabled(false);
@@ -176,12 +162,6 @@
         versionTextField.clear();
         descTextArea.clear();
         typeComboBox.clear();
-
-        originalDescriptionValue = null;
-        originalVendorValue = null;
-        originalComboBoxValue = null;
-        originalNameValue = null;
-        originalVersionValue = null;
     }
 
     private void createWindow() {
@@ -191,11 +171,6 @@
         final Label madatoryStarLabel = new Label("*");
         madatoryStarLabel.setStyleName("v-caption v-required-field-indicator");
         madatoryStarLabel.setWidth(null);
-
-        /*
-         * The main layout of the window contains mandatory info, textboxes
-         * (controller Id, name & description) and action buttons layout
-         */
         addStyleName("lay-color");
         setSizeUndefined();
 
@@ -209,31 +184,14 @@
 
         setCompositionRoot(formLayout);
 
-        /* add main layout to the window */
-        window = SPUIComponentProvider.getWindow(i18n.get("upload.caption.add.new.swmodule"), null,
+        populateValuesOfSwModule();
+        window = SPUIWindowDecorator.getWindow(i18n.get("upload.caption.add.new.swmodule"), null,
                 SPUIDefinitions.CREATE_UPDATE_WINDOW, this, event -> saveOrUpdate(), event -> closeThisWindow(), null,
-<<<<<<< HEAD
                 formLayout, i18n);
-=======
-                CommonDialogWindowHelper.getMandatoryFields(formLayout), geEditedFields(), i18n);
->>>>>>> 1436aae2
         window.getButtonsLayout().removeStyleName("actionButtonsMargin");
         typeComboBox.focus();
     }
 
-    private Map<String, Boolean> geEditedFields() {
-        final Map<String, Boolean> editedFields = new HashMap<>();
-        editedFields.put(typeComboBox.getId(), Boolean.FALSE);
-        editedFields.put(nameTextField.getId(), Boolean.FALSE);
-        editedFields.put(vendorTextField.getId(), Boolean.FALSE);
-        editedFields.put(versionTextField.getId(), Boolean.FALSE);
-        editedFields.put(descTextArea.getId(), Boolean.FALSE);
-        return editedFields;
-    }
-
-    /**
-     * Add new SW module.
-     */
     private void addNewBaseSoftware() {
         final String name = HawkbitCommonUtil.trimAndNullIfEmpty(nameTextField.getValue());
         final String version = HawkbitCommonUtil.trimAndNullIfEmpty(versionTextField.getValue());
@@ -292,9 +250,6 @@
                 : HawkbitCommonUtil.trimAndNullIfEmpty(swModle.getVendor()));
         descTextArea.setValue(swModle.getDescription() == null ? HawkbitCommonUtil.SP_STRING_EMPTY
                 : HawkbitCommonUtil.trimAndNullIfEmpty(swModle.getDescription()));
-        originalDescriptionValue = descTextArea.getValue();
-        originalVendorValue = vendorTextField.getValue();
-        originalComboBoxValue = swModle.getType().getName();
         if (swModle.getType().isDeleted()) {
             typeComboBox.addItem(swModle.getType().getName());
         }
