<<<<<<< HEAD
/**
 * Copyright (c) 2015 Bosch Software Innovations GmbH and others.
 *
 * All rights reserved. This program and the accompanying materials
 * are made available under the terms of the Eclipse Public License v1.0
 * which accompanies this distribution, and is available at
 * http://www.eclipse.org/legal/epl-v10.html
 */
package org.eclipse.hawkbit.ui.artifacts.upload;

import org.eclipse.hawkbit.repository.model.SoftwareModule;

/**
 * 
 * Holds uploaded file status.Used to display the details in upload status
 * popup.
 *
 */
public class UploadStatusObject {
    private String status;
    private Double progress;
    private String filename;
    private String reason;
    private SoftwareModule selectedSoftwareModule;

    public UploadStatusObject(final String status, final Double progress, final String fileName, final String reason,
            final SoftwareModule selectedSoftwareModule) {
        this(fileName,selectedSoftwareModule);
        this.status = status;
        this.progress = progress;
        this.reason = reason;
    }

    public UploadStatusObject(String fileName, SoftwareModule selectedSoftwareModule) {
        this.filename = fileName;
        this.selectedSoftwareModule = selectedSoftwareModule;
    }

    public SoftwareModule getSelectedSoftwareModule() {
        return selectedSoftwareModule;
    }

    public String getStatus() {
        return status;
    }

    public void setStatus(String status) {
        this.status = status;
    }

    public Double getProgress() {
        return progress;
    }

    public void setProgress(Double progress) {
        this.progress = progress;
    }

    public String getFilename() {
        return filename;
    }

    public void setFilename(String filename) {
        this.filename = filename;
    }

    public String getReason() {
        return reason;
    }

    public void setReason(String reason) {
        this.reason = reason;
    }

    @Override
    public boolean equals(Object obj) {
        if (this == null || obj == null) {
            return false;
        }
        if (obj instanceof UploadStatusObject && this.getFilename() == ((UploadStatusObject) obj).getFilename()) {
            return true;
        }
        return false;
    }

}
=======
/**
 * Copyright (c) 2015 Bosch Software Innovations GmbH and others.
 *
 * All rights reserved. This program and the accompanying materials
 * are made available under the terms of the Eclipse Public License v1.0
 * which accompanies this distribution, and is available at
 * http://www.eclipse.org/legal/epl-v10.html
 */
package org.eclipse.hawkbit.ui.artifacts.upload;

import java.io.Serializable;

import org.eclipse.hawkbit.repository.model.SoftwareModule;

/**
 * 
 * Holds uploaded file status.Used to display the details in upload status
 * popup.
 *
 */
public class UploadStatusObject implements Serializable {
    private static final long serialVersionUID = 1L;

    private String status;
    private Double progress;
    private String filename;
    private String reason;
    private final SoftwareModule selectedSoftwareModule;

    public UploadStatusObject(final String status, final Double progress, final String fileName, final String reason,
            final SoftwareModule selectedSoftwareModule) {
        this(fileName, selectedSoftwareModule);
        this.status = status;
        this.progress = progress;
        this.reason = reason;
    }

    public UploadStatusObject(final String fileName, final SoftwareModule selectedSoftwareModule) {
        this.filename = fileName;
        this.selectedSoftwareModule = selectedSoftwareModule;
    }

    public SoftwareModule getSelectedSoftwareModule() {
        return selectedSoftwareModule;
    }

    public String getStatus() {
        return status;
    }

    public void setStatus(final String status) {
        this.status = status;
    }

    public Double getProgress() {
        return progress;
    }

    public void setProgress(final Double progress) {
        this.progress = progress;
    }

    public String getFilename() {
        return filename;
    }

    public void setFilename(final String filename) {
        this.filename = filename;
    }

    public String getReason() {
        return reason;
    }

    public void setReason(final String reason) {
        this.reason = reason;
    }

    @Override
    public int hashCode() {
        final int prime = 31;
        int result = 1;
        result = prime * result + ((filename == null) ? 0 : filename.hashCode());
        return result;
    }

    @Override
    public boolean equals(final Object obj) {
        if (this == obj) {
            return true;
        }
        if (obj == null) {
            return false;
        }
        if (!(obj instanceof UploadStatusObject)) {
            return false;
        }
        final UploadStatusObject other = (UploadStatusObject) obj;
        if (filename == null) {
            if (other.filename != null) {
                return false;
            }
        } else if (!filename.equals(other.filename)) {
            return false;
        }
        return true;
    }

}
>>>>>>> ec25f296
<|MERGE_RESOLUTION|>--- conflicted
+++ resolved
@@ -1,91 +1,3 @@
-<<<<<<< HEAD
-/**
- * Copyright (c) 2015 Bosch Software Innovations GmbH and others.
- *
- * All rights reserved. This program and the accompanying materials
- * are made available under the terms of the Eclipse Public License v1.0
- * which accompanies this distribution, and is available at
- * http://www.eclipse.org/legal/epl-v10.html
- */
-package org.eclipse.hawkbit.ui.artifacts.upload;
-
-import org.eclipse.hawkbit.repository.model.SoftwareModule;
-
-/**
- * 
- * Holds uploaded file status.Used to display the details in upload status
- * popup.
- *
- */
-public class UploadStatusObject {
-    private String status;
-    private Double progress;
-    private String filename;
-    private String reason;
-    private SoftwareModule selectedSoftwareModule;
-
-    public UploadStatusObject(final String status, final Double progress, final String fileName, final String reason,
-            final SoftwareModule selectedSoftwareModule) {
-        this(fileName,selectedSoftwareModule);
-        this.status = status;
-        this.progress = progress;
-        this.reason = reason;
-    }
-
-    public UploadStatusObject(String fileName, SoftwareModule selectedSoftwareModule) {
-        this.filename = fileName;
-        this.selectedSoftwareModule = selectedSoftwareModule;
-    }
-
-    public SoftwareModule getSelectedSoftwareModule() {
-        return selectedSoftwareModule;
-    }
-
-    public String getStatus() {
-        return status;
-    }
-
-    public void setStatus(String status) {
-        this.status = status;
-    }
-
-    public Double getProgress() {
-        return progress;
-    }
-
-    public void setProgress(Double progress) {
-        this.progress = progress;
-    }
-
-    public String getFilename() {
-        return filename;
-    }
-
-    public void setFilename(String filename) {
-        this.filename = filename;
-    }
-
-    public String getReason() {
-        return reason;
-    }
-
-    public void setReason(String reason) {
-        this.reason = reason;
-    }
-
-    @Override
-    public boolean equals(Object obj) {
-        if (this == null || obj == null) {
-            return false;
-        }
-        if (obj instanceof UploadStatusObject && this.getFilename() == ((UploadStatusObject) obj).getFilename()) {
-            return true;
-        }
-        return false;
-    }
-
-}
-=======
 /**
  * Copyright (c) 2015 Bosch Software Innovations GmbH and others.
  *
@@ -194,5 +106,4 @@
         return true;
     }
 
-}
->>>>>>> ec25f296
+}