/**
 * Copyright (c) 2015 Bosch Software Innovations GmbH and others.
 *
 * All rights reserved. This program and the accompanying materials
 * are made available under the terms of the Eclipse Public License v1.0
 * which accompanies this distribution, and is available at
 * http://www.eclipse.org/legal/epl-v10.html
 */
package org.eclipse.hawkbit.ui.management.targettable;

import java.io.BufferedReader;
import java.io.File;
import java.io.FileInputStream;
import java.io.FileNotFoundException;
import java.io.FileOutputStream;
import java.io.IOException;
import java.io.InputStream;
import java.io.InputStreamReader;
import java.io.OutputStream;
import java.nio.charset.Charset;
import java.util.ArrayList;
import java.util.Date;
import java.util.List;
import java.util.Map;
import java.util.concurrent.Executor;

import org.eclipse.hawkbit.repository.DeploymentManagement;
import org.eclipse.hawkbit.repository.DistributionSetManagement;
import org.eclipse.hawkbit.repository.EntityFactory;
import org.eclipse.hawkbit.repository.TagManagement;
import org.eclipse.hawkbit.repository.TargetManagement;
import org.eclipse.hawkbit.repository.model.Action.ActionType;
import org.eclipse.hawkbit.repository.model.Target;
import org.eclipse.hawkbit.ui.common.DistributionSetIdName;
import org.eclipse.hawkbit.ui.common.tagdetails.AbstractTagToken.TagData;
import org.eclipse.hawkbit.ui.components.HawkbitErrorNotificationMessage;
import org.eclipse.hawkbit.ui.management.event.BulkUploadValidationMessageEvent;
import org.eclipse.hawkbit.ui.management.event.TargetTableEvent;
import org.eclipse.hawkbit.ui.management.event.TargetTableEvent.TargetComponentEvent;
import org.eclipse.hawkbit.ui.management.state.ManagementUIState;
import org.eclipse.hawkbit.ui.management.state.TargetBulkUpload;
import org.eclipse.hawkbit.ui.utils.HawkbitCommonUtil;
import org.eclipse.hawkbit.ui.utils.I18N;
import org.eclipse.hawkbit.ui.utils.SPUILabelDefinitions;
import org.eclipse.hawkbit.ui.utils.SpringContextHelper;
import org.slf4j.Logger;
import org.slf4j.LoggerFactory;
import org.vaadin.spring.events.EventBus;

import com.vaadin.server.Page;
import com.vaadin.ui.Alignment;
import com.vaadin.ui.ComboBox;
import com.vaadin.ui.CustomComponent;
import com.vaadin.ui.HorizontalLayout;
import com.vaadin.ui.Label;
import com.vaadin.ui.ProgressBar;
import com.vaadin.ui.TextArea;
import com.vaadin.ui.UI;
import com.vaadin.ui.Upload;
import com.vaadin.ui.Upload.FailedEvent;
import com.vaadin.ui.Upload.FailedListener;
import com.vaadin.ui.Upload.Receiver;
import com.vaadin.ui.Upload.StartedEvent;
import com.vaadin.ui.Upload.StartedListener;
import com.vaadin.ui.Upload.SucceededEvent;
import com.vaadin.ui.Upload.SucceededListener;

/**
 * Bulk target upload handler.
 */
public class BulkUploadHandler extends CustomComponent
        implements SucceededListener, FailedListener, Receiver, StartedListener {

    private static final long serialVersionUID = -1273494705754674501L;
    private static final Logger LOG = LoggerFactory.getLogger(BulkUploadHandler.class);

    private final transient TargetManagement targetManagement;
    private final transient TagManagement tagManagement;

    private final ComboBox comboBox;
    private final TextArea descTextArea;
    private final I18N i18n;
    private final transient DeploymentManagement deploymentManagement;
    private final transient DistributionSetManagement distributionSetManagement;

<<<<<<< HEAD
    protected File tempFile;
=======
    protected File tempFile = null;
>>>>>>> c4c205ea
    private Upload upload;

    private final ProgressBar progressBar;
    private final ManagementUIState managementUIState;
    private final TargetBulkTokenTags targetBulkTokenTags;

    private final Label targetsCountLabel;
    private long failedTargetCount;
    private long successfullTargetCount;

    private final transient Executor executor;
    private transient EventBus.SessionEventBus eventBus;

    final TargetBulkUpdateWindowLayout targetBulkUpdateWindowLayout;

    private transient EntityFactory entityFactory;

    /**
     *
     * @param targetBulkUpdateWindowLayout
     * @param targetManagement
     * @param managementUIState
     * @param deploymentManagement
     * @param i18n
     */
    public BulkUploadHandler(final TargetBulkUpdateWindowLayout targetBulkUpdateWindowLayout,
            final TargetManagement targetManagement, final ManagementUIState managementUIState,
            final DeploymentManagement deploymentManagement, final I18N i18n) {
        this.targetBulkUpdateWindowLayout = targetBulkUpdateWindowLayout;
        this.comboBox = targetBulkUpdateWindowLayout.getDsNamecomboBox();
        this.descTextArea = targetBulkUpdateWindowLayout.getDescTextArea();
        this.targetManagement = targetManagement;
        this.progressBar = targetBulkUpdateWindowLayout.getProgressBar();
        this.managementUIState = managementUIState;
        this.deploymentManagement = deploymentManagement;
        this.targetsCountLabel = targetBulkUpdateWindowLayout.getTargetsCountLabel();
        this.targetBulkTokenTags = targetBulkUpdateWindowLayout.getTargetBulkTokenTags();
        this.i18n = i18n;
        executor = (Executor) SpringContextHelper.getBean("uiExecutor");
        this.eventBus = targetBulkUpdateWindowLayout.getEventBus();
        distributionSetManagement = SpringContextHelper.getBean(DistributionSetManagement.class);
        tagManagement = SpringContextHelper.getBean(TagManagement.class);
        entityFactory = SpringContextHelper.getBean(EntityFactory.class);
    }

    /**
     * Intialize layout.
     */
    public void buildLayout() {
        final HorizontalLayout horizontalLayout = new HorizontalLayout();
        upload = new Upload();
        upload.setEnabled(false);
        upload.setButtonCaption("Bulk Upload");
        upload.setReceiver(this);
        upload.setImmediate(true);
        upload.setWidthUndefined();
        upload.addSucceededListener(this);
        upload.addFailedListener(this);
        upload.addStartedListener(this);
        horizontalLayout.addComponent(upload);
        horizontalLayout.setComponentAlignment(upload, Alignment.BOTTOM_RIGHT);
        setCompositionRoot(horizontalLayout);
    }

    @Override
    public OutputStream receiveUpload(final String filename, final String mimeType) {
        try {
            tempFile = File.createTempFile("temp", ".csv");
            progressBar.setVisible(false);
            targetsCountLabel.setVisible(false);
            return new FileOutputStream(tempFile);
        } catch (final FileNotFoundException e) {
            LOG.error("File was not found with file name {}", filename, e);
        } catch (final IOException e) {
            LOG.error("Error while reading file {}", filename, e);
        }
        return new NullOutputStream();
    }

    @Override
    public void uploadFailed(final FailedEvent event) {
        LOG.info("Upload failed for file :{} due to {}", event.getFilename(), event.getReason());
    }

    @Override
    public void uploadSucceeded(final SucceededEvent event) {
        executor.execute(new UploadAsync(event));
    }

    class UploadAsync implements Runnable {

        final SucceededEvent event;

        /**
         *
         * @param event
         */
        public UploadAsync(final SucceededEvent event) {
            this.event = event;
        }

        @Override
        public void run() {
            if (tempFile == null) {
                return;
            }
            try (InputStream tempStream = new FileInputStream(tempFile)) {
                readFileStream(tempStream);
            } catch (final FileNotFoundException e) {
                LOG.error("Temporary file not found with name {}", tempFile.getName(), e);
            } catch (final IOException e) {
                LOG.error("Error while opening temorary file ", e);
            }
        }

        private void readFileStream(final InputStream tempStream) {
            String line;
            try (final BufferedReader reader = new BufferedReader(
                    new InputStreamReader(tempStream, Charset.defaultCharset()))) {
                LOG.info("Bulk file upload started");
                long innerCounter = 0;
                final double totalFileSize = getTotalNumberOfLines();

                /**
                 * Once control is in upload succeeded method automatically
                 * upload button is re-enabled. To disable the button firing
                 * below event.
                 */
                eventBus.publish(this, new TargetTableEvent(TargetComponentEvent.BULK_UPLOAD_PROCESS_STARTED));

                while ((line = reader.readLine()) != null) {
                    innerCounter++;
                    readEachLine(line, innerCounter, totalFileSize);
                }

            } catch (final IOException e) {
                LOG.error("Error reading file {}", tempFile.getName(), e);
            } catch (final RuntimeException e) {
                if (UI.getCurrent() != null) {
                    UI.getCurrent().getErrorHandler().error(new com.vaadin.server.ErrorEvent(e));
                }
            } finally {
                deleteFile();
            }
            syncCountAfterUpload();
            doAssignments();
            eventBus.publish(this, new TargetTableEvent(TargetComponentEvent.BULK_UPLOAD_COMPLETED));
            // Clearing after assignments are done
            managementUIState.getTargetTableFilters().getBulkUpload().getTargetsCreated().clear();
            resetCounts();
        }

        private void syncCountAfterUpload() {
            if (managementUIState.getTargetTableFilters().getBulkUpload()
                    .getSucessfulUploadCount() != successfullTargetCount) {
                managementUIState.getTargetTableFilters().getBulkUpload()
                        .setSucessfulUploadCount(successfullTargetCount);
                eventBus.publish(this, new TargetTableEvent(TargetComponentEvent.BULK_TARGET_CREATED));
            }
            if (managementUIState.getTargetTableFilters().getBulkUpload().getFailedUploadCount() != failedTargetCount) {
                managementUIState.getTargetTableFilters().getBulkUpload().setSucessfulUploadCount(failedTargetCount);
            }
        }

        private double getTotalNumberOfLines() {

            double totalFileSize = 0;
            try (InputStreamReader inputStreamReader = new InputStreamReader(new FileInputStream(tempFile),
                    Charset.defaultCharset())) {
                try (BufferedReader readerForSize = new BufferedReader(inputStreamReader)) {
                    totalFileSize = readerForSize.lines().count();
                }
            } catch (final FileNotFoundException e) {
                LOG.error("Error reading file {}", tempFile.getName(), e);
            } catch (final IOException e) {
                LOG.error("Error while closing reader of file {}", tempFile.getName(), e);
            }

            return totalFileSize;
        }

        private void resetCounts() {
            successfullTargetCount = 0;
            failedTargetCount = 0;
        }

        private void deleteFile() {
            if (tempFile.exists()) {
                final boolean isDeleted = tempFile.delete();
                if (!isDeleted) {
                    LOG.info("File {} was not deleted !", tempFile.getName());
                }
            }
            tempFile = null;
        }

        private void readEachLine(final String line, final double innerCounter, final double totalFileSize) {
            final String csvDelimiter = ",";
            final String[] targets = line.split(csvDelimiter);
            if (targets.length == 2) {
                final String controllerId = targets[0];
                final String targetName = targets[1];
                addNewTarget(controllerId, targetName);
            } else {
                failedTargetCount++;
            }
            final float current = managementUIState.getTargetTableFilters().getBulkUpload()
                    .getProgressBarCurrentValue();
            final float next = (float) (innerCounter / totalFileSize);
            if (Math.abs(next - 0.1) < 0.00001 || current - next >= 0 || next - current >= 0.05
                    || Math.abs(next - 1) < 0.00001) {
                managementUIState.getTargetTableFilters().getBulkUpload().setProgressBarCurrentValue(next);
                managementUIState.getTargetTableFilters().getBulkUpload()
                        .setSucessfulUploadCount(successfullTargetCount);
                managementUIState.getTargetTableFilters().getBulkUpload().setFailedUploadCount(failedTargetCount);
                eventBus.publish(this, new TargetTableEvent(TargetComponentEvent.BULK_TARGET_CREATED));
            }
        }

        private void doAssignments() {
            final StringBuilder errorMessage = new StringBuilder();
            String dsAssignmentFailedMsg = null;
            String tagAssignmentFailedMsg = null;
            if (ifTargetsCreatedSuccessfully()) {
                if (ifTagsSelected()) {
                    tagAssignmentFailedMsg = tagAssignment();
                }
                if (ifDsSelected()) {
                    dsAssignmentFailedMsg = saveAllAssignments();
                }
            }
            displayValidationMessage(errorMessage, dsAssignmentFailedMsg, tagAssignmentFailedMsg);
        }

        private String saveAllAssignments() {
            final ActionType actionType = ActionType.FORCED;
            final long forcedTimeStamp = new Date().getTime();
            final TargetBulkUpload targetBulkUpload = managementUIState.getTargetTableFilters().getBulkUpload();
            final List<String> targetsList = targetBulkUpload.getTargetsCreated();
            final DistributionSetIdName dsSelected = (DistributionSetIdName) comboBox.getValue();
            if (distributionSetManagement.findDistributionSetById(dsSelected.getId()) == null) {
                return i18n.get("message.bulk.upload.assignment.failed");
            }
            deploymentManagement.assignDistributionSet(targetBulkUpload.getDsNameAndVersion().getId(), actionType,
                    forcedTimeStamp, targetsList.toArray(new String[targetsList.size()]));
            return null;
        }

        private String tagAssignment() {
            final Map<Long, TagData> tokensSelected = targetBulkTokenTags.getTokensAdded();
            final List<String> deletedTags = new ArrayList<>();
            for (final TagData tagData : tokensSelected.values()) {
                if (tagManagement.findTargetTagById(tagData.getId()) == null) {
                    deletedTags.add(tagData.getName());
                } else {
                    targetManagement.toggleTagAssignment(
                            managementUIState.getTargetTableFilters().getBulkUpload().getTargetsCreated(),
                            tagData.getName());
                }
            }
            if (deletedTags.isEmpty()) {
                return null;
            }
            if (deletedTags.size() == 1) {
                return i18n.get("message.bulk.upload.tag.assignment.failed", deletedTags.get(0));
            }
            return i18n.get("message.bulk.upload.tag.assignments.failed");
        }

        private boolean ifTagsSelected() {
            return targetBulkTokenTags.getTokenField().getValue() != null;
        }

        /**
         * @return
         */
        private boolean ifDsSelected() {
            return comboBox.getValue() != null;
        }

        /**
         * @return
         */
        private boolean ifTargetsCreatedSuccessfully() {
            return !managementUIState.getTargetTableFilters().getBulkUpload().getTargetsCreated().isEmpty();
        }

        /**
         * @param errorMessage
         * @param dsAssignmentFailedMsg
         * @param tagAssignmentFailedMsg
         */
        private void displayValidationMessage(final StringBuilder errorMessage, final String dsAssignmentFailedMsg,
                final String tagAssignmentFailedMsg) {
            if (dsAssignmentFailedMsg != null) {
                errorMessage.append(dsAssignmentFailedMsg);
            }
            if (errorMessage.length() > 0) {
                errorMessage.append("<br>");
            }
            if (tagAssignmentFailedMsg != null) {
                errorMessage.append(tagAssignmentFailedMsg);
            }
            if (errorMessage.length() > 0) {
                eventBus.publish(this, new BulkUploadValidationMessageEvent(errorMessage.toString()));
            }
        }
    }

    private void addNewTarget(final String controllerId, final String name) {
        final String newControllerId = HawkbitCommonUtil.trimAndNullIfEmpty(controllerId);
        if (mandatoryCheck(newControllerId) && duplicateCheck(newControllerId)) {
            final String newName = HawkbitCommonUtil.trimAndNullIfEmpty(name);
            final String newDesc = HawkbitCommonUtil.trimAndNullIfEmpty(descTextArea.getValue());

            /* create new target entity */
            final Target newTarget = entityFactory.generateTarget(newControllerId);
            setTargetValues(newTarget, newName, newDesc);
            targetManagement.createTarget(newTarget);
            managementUIState.getTargetTableFilters().getBulkUpload().getTargetsCreated().add(newControllerId);
            successfullTargetCount++;
        }

    }

    private static void setTargetValues(final Target target, final String name, final String description) {
        if (null == name) {
            target.setName(target.getControllerId());
        } else {
            target.setName(name);
        }
        target.setName(name == null ? target.getControllerId() : name);
        target.setDescription(description);
    }

    private boolean mandatoryCheck(final String newControlllerId) {
        if (newControlllerId == null) {
            failedTargetCount++;
            return false;
        } else {
            return true;
        }
    }

    private boolean duplicateCheck(final String newControlllerId) {
        final Target existingTarget = targetManagement.findTargetByControllerID(newControlllerId.trim());
        if (existingTarget != null) {
            failedTargetCount++;
            return false;
        } else {
            return true;
        }
    }

    private static class NullOutputStream extends OutputStream {
        /**
         * null output stream.
         *
         * @param i
         *            byte
         */
        @Override
        public void write(final int i) throws IOException {
            // do nothing
        }
    }

    /**
     * @return the upload
     */
    public Upload getUpload() {
        return upload;
    }

    @Override
    public void uploadStarted(final StartedEvent event) {
        if (!event.getFilename().endsWith(".csv")) {

            new HawkbitErrorNotificationMessage(SPUILabelDefinitions.SP_NOTIFICATION_ERROR_MESSAGE_STYLE, null,
                    i18n.get("bulk.targets.upload"), true).show(Page.getCurrent());
            LOG.error("Wrong file format for file {}", event.getFilename());
            upload.interruptUpload();
        } else {
            eventBus.publish(this, new TargetTableEvent(TargetComponentEvent.BULK_TARGET_UPLOAD_STARTED));
        }
    }

}<|MERGE_RESOLUTION|>--- conflicted
+++ resolved
@@ -83,11 +83,7 @@
     private final transient DeploymentManagement deploymentManagement;
     private final transient DistributionSetManagement distributionSetManagement;
 
-<<<<<<< HEAD
     protected File tempFile;
-=======
-    protected File tempFile = null;
->>>>>>> c4c205ea
     private Upload upload;
 
     private final ProgressBar progressBar;
