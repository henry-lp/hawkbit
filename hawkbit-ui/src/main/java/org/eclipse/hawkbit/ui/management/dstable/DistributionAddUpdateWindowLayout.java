/**
 * Copyright (c) 2015 Bosch Software Innovations GmbH and others.
 *
 * All rights reserved. This program and the accompanying materials
 * are made available under the terms of the Eclipse Public License v1.0
 * which accompanies this distribution, and is available at
 * http://www.eclipse.org/legal/epl-v10.html
 */
package org.eclipse.hawkbit.ui.management.dstable;

import java.util.ArrayList;
import java.util.HashMap;
import java.util.List;
import java.util.Map;

import javax.annotation.PostConstruct;

import org.eclipse.hawkbit.repository.DistributionSetManagement;
import org.eclipse.hawkbit.repository.SystemManagement;
import org.eclipse.hawkbit.repository.TenantMetaDataRepository;
import org.eclipse.hawkbit.repository.exception.EntityAlreadyExistsException;
import org.eclipse.hawkbit.repository.model.DistributionSet;
import org.eclipse.hawkbit.repository.model.DistributionSetType;
import org.eclipse.hawkbit.repository.model.TenantMetaData;
import org.eclipse.hawkbit.ui.common.CommonDialogWindow;
import org.eclipse.hawkbit.ui.common.DistributionSetTypeBeanQuery;
import org.eclipse.hawkbit.ui.common.table.BaseEntityEventType;
import org.eclipse.hawkbit.ui.components.SPUIComponentProvider;
import org.eclipse.hawkbit.ui.management.event.DistributionTableEvent;
import org.eclipse.hawkbit.ui.management.event.DragEvent;
import org.eclipse.hawkbit.ui.utils.HawkbitCommonUtil;
import org.eclipse.hawkbit.ui.utils.I18N;
import org.eclipse.hawkbit.ui.utils.SPUIComponentIdProvider;
import org.eclipse.hawkbit.ui.utils.SPUIDefinitions;
import org.eclipse.hawkbit.ui.utils.SPUILabelDefinitions;
import org.eclipse.hawkbit.ui.utils.SPUIStyleDefinitions;
import org.eclipse.hawkbit.ui.utils.UINotification;
import org.slf4j.Logger;
import org.slf4j.LoggerFactory;
import org.springframework.beans.factory.annotation.Autowired;
import org.vaadin.addons.lazyquerycontainer.BeanQueryFactory;
import org.vaadin.addons.lazyquerycontainer.LazyQueryContainer;
import org.vaadin.addons.lazyquerycontainer.LazyQueryDefinition;
import org.vaadin.spring.events.EventBus;

import com.vaadin.data.Property.ValueChangeEvent;
import com.vaadin.data.Property.ValueChangeListener;
import com.vaadin.event.FieldEvents.TextChangeEvent;
import com.vaadin.event.FieldEvents.TextChangeListener;
import com.vaadin.spring.annotation.SpringComponent;
import com.vaadin.spring.annotation.ViewScope;
import com.vaadin.ui.CheckBox;
import com.vaadin.ui.ComboBox;
import com.vaadin.ui.Component;
import com.vaadin.ui.CustomComponent;
import com.vaadin.ui.FormLayout;
import com.vaadin.ui.Label;
import com.vaadin.ui.TextArea;
import com.vaadin.ui.TextField;
import com.vaadin.ui.UI;
import com.vaadin.ui.themes.ValoTheme;

/**
 *
 *
 */
@SpringComponent
@ViewScope
public class DistributionAddUpdateWindowLayout extends CustomComponent {

    private static final long serialVersionUID = -5602182034230568435L;

    private static final Logger LOG = LoggerFactory.getLogger(DistributionAddUpdateWindowLayout.class);

    @Autowired
    private I18N i18n;

    @Autowired
    private transient UINotification notificationMessage;

    @Autowired
    private transient EventBus.SessionEventBus eventBus;

    @Autowired
    private transient DistributionSetManagement distributionSetManagement;

    @Autowired
    private transient SystemManagement systemManagement;

    @Autowired
    private transient TenantMetaDataRepository tenantMetaDataRepository;

    private TextField distNameTextField;
    private TextField distVersionTextField;
    private Label madatoryLabel;
    private TextArea descTextArea;
    private CheckBox reqMigStepCheckbox;
    private ComboBox distsetTypeNameComboBox;
    private boolean editDistribution = Boolean.FALSE;
    private Long editDistId;
    private CommonDialogWindow addDistributionWindow;
    private String originalDistName;
    private String originalDistVersion;
    private String originalDistDescription;
    private Boolean originalReqMigStep;
    private String originalDistSetType;
    private final List<Component> changedComponents = new ArrayList<>();
    private ValueChangeListener reqMigStepCheckboxListerner;
    private TextChangeListener descTextAreaListener;
    private TextChangeListener distNameTextFieldListener;
    private TextChangeListener distVersionTextFieldListener;
    private ValueChangeListener distsetTypeNameComboBoxListener;

    private FormLayout formLayout;

    /**
     * Initialize Distribution Add and Edit Window.
     */
    @PostConstruct
    void init() {
        createRequiredComponents();
        buildLayout();
    }

    private void buildLayout() {

        /*
         * The main layout of the window contains mandatory info, textboxes
         * (controller Id, name & description) and action buttons layout
         */
        addStyleName("lay-color");
        setSizeUndefined();

        formLayout = new FormLayout();
        formLayout.addComponent(madatoryLabel);
        formLayout.addComponent(distsetTypeNameComboBox);
        formLayout.addComponent(distNameTextField);
        formLayout.addComponent(distVersionTextField);
        formLayout.addComponent(descTextArea);
        formLayout.addComponent(reqMigStepCheckbox);

        setCompositionRoot(formLayout);

        distNameTextField.focus();
    }

    /**
     * Create required UI components.
     */
    private void createRequiredComponents() {
<<<<<<< HEAD
        distNameTextField = SPUIComponentProvider.getTextField(i18n.get("textfield.name"), "", ValoTheme.TEXTFIELD_TINY,
                true, null, i18n.get("textfield.name"), true, SPUILabelDefinitions.TEXT_FIELD_MAX_LENGTH);
        distNameTextField.setId(SPUIComponetIdProvider.DIST_ADD_NAME);
        distNameTextField.setNullRepresentation("");

        distVersionTextField = SPUIComponentProvider.getTextField(i18n.get("textfield.version"), "",
                ValoTheme.TEXTFIELD_TINY, true, null, i18n.get("textfield.version"), true,
                SPUILabelDefinitions.TEXT_FIELD_MAX_LENGTH);
        distVersionTextField.setId(SPUIComponetIdProvider.DIST_ADD_VERSION);
=======
        distNameTextField = SPUIComponentProvider.getTextField("", ValoTheme.TEXTFIELD_TINY, true, null,
                i18n.get("textfield.name"), true, SPUILabelDefinitions.TEXT_FIELD_MAX_LENGTH);
        distNameTextField.setId(SPUIComponentIdProvider.DIST_ADD_NAME);
        distNameTextField.setNullRepresentation("");

        distVersionTextField = SPUIComponentProvider.getTextField("", ValoTheme.TEXTFIELD_TINY, true, null,
                i18n.get("textfield.version"), true, SPUILabelDefinitions.TEXT_FIELD_MAX_LENGTH);
        distVersionTextField.setId(SPUIComponentIdProvider.DIST_ADD_VERSION);
>>>>>>> 1b405885
        distVersionTextField.setNullRepresentation("");

        distsetTypeNameComboBox = SPUIComponentProvider.getComboBox(i18n.get("label.combobox.type"), "", "", null, "",
                false, "", i18n.get("label.combobox.type"));
        distsetTypeNameComboBox.setImmediate(true);
        distsetTypeNameComboBox.setNullSelectionAllowed(false);
        distsetTypeNameComboBox.setId(SPUIComponentIdProvider.DIST_ADD_DISTSETTYPE);

<<<<<<< HEAD
        descTextArea = SPUIComponentProvider.getTextArea(i18n.get("textfield.description"), "text-area-style",
                ValoTheme.TEXTAREA_TINY, false, null, i18n.get("textfield.description"),
                SPUILabelDefinitions.TEXT_AREA_MAX_LENGTH);
        descTextArea.setId(SPUIComponetIdProvider.DIST_ADD_DESC);
=======
        descTextArea = SPUIComponentProvider.getTextArea("text-area-style", ValoTheme.TEXTAREA_TINY, false, null,
                i18n.get("textfield.description"), SPUILabelDefinitions.TEXT_AREA_MAX_LENGTH);
        descTextArea.setId(SPUIComponentIdProvider.DIST_ADD_DESC);
>>>>>>> 1b405885
        descTextArea.setNullRepresentation("");

        /* Label for mandatory symbol */
        madatoryLabel = new Label(i18n.get("label.mandatory.field"));
        madatoryLabel.setStyleName(SPUIStyleDefinitions.SP_TEXTFIELD_ERROR + " " + ValoTheme.LABEL_SMALL);

        reqMigStepCheckbox = SPUIComponentProvider.getCheckBox(i18n.get("checkbox.dist.required.migration.step"),
                "dist-checkbox-style", null, false, "");
        reqMigStepCheckbox.addStyleName(ValoTheme.CHECKBOX_SMALL);
<<<<<<< HEAD
        reqMigStepCheckbox.setId(SPUIComponetIdProvider.DIST_ADD_MIGRATION_CHECK);
=======
        reqMigStepCheckbox.setId(SPUIComponentIdProvider.DIST_ADD_MIGRATION_CHECK);

        /* save or update button */
        saveDistributionBtn = SPUIComponentProvider.getButton(SPUIComponentIdProvider.DIST_ADD_SAVE, "", "", "", true,
                FontAwesome.SAVE, SPUIButtonStyleSmallNoBorder.class);
        saveDistributionBtn.addClickListener(event -> saveDistribution());

        /* close button */
        discardDistributionBtn = SPUIComponentProvider.getButton(SPUIComponentIdProvider.DIST_ADD_DISCARD, "", "", "",
                true, FontAwesome.TIMES, SPUIButtonStyleSmallNoBorder.class);
        discardDistributionBtn.addClickListener(event -> discardDistribution());
>>>>>>> 1b405885
    }

    /**
     * Get the LazyQueryContainer instance for DistributionSetTypes.
     *
     * @return
     */
    private LazyQueryContainer getDistSetTypeLazyQueryContainer() {
        final Map<String, Object> queryConfig = new HashMap<>();
        final BeanQueryFactory<DistributionSetTypeBeanQuery> dtQF = new BeanQueryFactory<>(
                DistributionSetTypeBeanQuery.class);
        dtQF.setQueryConfiguration(queryConfig);

        final LazyQueryContainer disttypeContainer = new LazyQueryContainer(
                new LazyQueryDefinition(true, SPUIDefinitions.DIST_TYPE_SIZE, SPUILabelDefinitions.VAR_NAME), dtQF);

        disttypeContainer.addContainerProperty(SPUILabelDefinitions.VAR_NAME, String.class, "", true, true);

        return disttypeContainer;
    }

    private void enableSaveButton() {
        addDistributionWindow.setSaveButtonEnabled(true);
    }

    private DistributionSetType getDefaultDistributionSetType() {
        final TenantMetaData tenantMetaData = tenantMetaDataRepository
                .findByTenantIgnoreCase(systemManagement.currentTenant());
        return tenantMetaData.getDefaultDsType();
    }

    private void disableSaveButton() {
        addDistributionWindow.setSaveButtonEnabled(false);
    }

    private void saveDistribution() {
        /* add new or update target */
        if (editDistribution) {
            updateDistribution();
        } else {
            addNewDistribution();
        }

    }

    /**
     * Update Distribution.
     */
    private void updateDistribution() {
        final String name = HawkbitCommonUtil.trimAndNullIfEmpty(distNameTextField.getValue());
        final String version = HawkbitCommonUtil.trimAndNullIfEmpty(distVersionTextField.getValue());
        final String distSetTypeName = HawkbitCommonUtil
                .trimAndNullIfEmpty((String) distsetTypeNameComboBox.getValue());

        if (mandatoryCheck(name, version, distSetTypeName) && duplicateCheck(name, version)) {
            final DistributionSet currentDS = distributionSetManagement.findDistributionSetByIdWithDetails(editDistId);
            final String desc = HawkbitCommonUtil.trimAndNullIfEmpty(descTextArea.getValue());
            final boolean isMigStepReq = reqMigStepCheckbox.getValue();

            /* identify the changes */
            setDistributionValues(currentDS, name, version, distSetTypeName, desc, isMigStepReq);
            try {
                distributionSetManagement.updateDistributionSet(currentDS);
                notificationMessage.displaySuccess(i18n.get("message.new.dist.save.success",
                        new Object[] { currentDS.getName(), currentDS.getVersion() }));
                // update table row+details layout
                eventBus.publish(this, new DistributionTableEvent(BaseEntityEventType.UPDATED_ENTITY, currentDS));
            } catch (final EntityAlreadyExistsException entityAlreadyExistsException) {
                LOG.error("Update distribution failed {}", entityAlreadyExistsException);
                notificationMessage.displayValidationError(
                        i18n.get("message.distribution.no.update", currentDS.getName() + ":" + currentDS.getVersion()));
            }
            closeThisWindow();
        }
    }

    private void addListeners() {
        reqMigStepCheckboxListerner = event -> checkValueChanged(originalReqMigStep, event);
        descTextAreaListener = event -> checkValueChanged(originalDistDescription, event);
        distNameTextFieldListener = event -> checkValueChanged(originalDistName, event);
        distVersionTextFieldListener = event -> checkValueChanged(originalDistVersion, event);
        distsetTypeNameComboBoxListener = event -> checkValueChanged(originalDistSetType, event);
        reqMigStepCheckbox.addValueChangeListener(reqMigStepCheckboxListerner);
        descTextArea.addTextChangeListener(descTextAreaListener);
        distNameTextField.addTextChangeListener(distNameTextFieldListener);
        distVersionTextField.addTextChangeListener(distVersionTextFieldListener);
        distsetTypeNameComboBox.addValueChangeListener(distsetTypeNameComboBoxListener);
    }

    /**
     * Add new Distribution set.
     */
    private void addNewDistribution() {
        editDistribution = Boolean.FALSE;
        final String name = HawkbitCommonUtil.trimAndNullIfEmpty(distNameTextField.getValue());
        final String version = HawkbitCommonUtil.trimAndNullIfEmpty(distVersionTextField.getValue());
        final String distSetTypeName = HawkbitCommonUtil
                .trimAndNullIfEmpty((String) distsetTypeNameComboBox.getValue());

        if (mandatoryCheck(name, version, distSetTypeName) && duplicateCheck(name, version)) {
            final String desc = HawkbitCommonUtil.trimAndNullIfEmpty(descTextArea.getValue());
            final boolean isMigStepReq = reqMigStepCheckbox.getValue();
            DistributionSet newDist = new DistributionSet();

            setDistributionValues(newDist, name, version, distSetTypeName, desc, isMigStepReq);
            newDist = distributionSetManagement.createDistributionSet(newDist);

            notificationMessage.displaySuccess(i18n.get("message.new.dist.save.success",
                    new Object[] { newDist.getName(), newDist.getVersion() }));
            /* close the window */
            closeThisWindow();

            eventBus.publish(this, new DistributionTableEvent(BaseEntityEventType.NEW_ENTITY, newDist));
        }
    }

    /**
     * Close window.
     */
    private void closeThisWindow() {
        addDistributionWindow.close();
        UI.getCurrent().removeWindow(addDistributionWindow);
    }

    /**
     * Set Values for Distribution set.
     *
     * @param distributionSet
     *            as reference
     * @param name
     *            as string
     * @param version
     *            as string
     * @param desc
     *            as string
     * @param isMigStepReq
     *            as string
     */
    private void setDistributionValues(final DistributionSet distributionSet, final String name, final String version,
            final String distSetTypeName, final String desc, final boolean isMigStepReq) {
        distributionSet.setName(name);
        distributionSet.setVersion(version);
        distributionSet.setType(distributionSetManagement.findDistributionSetTypeByName(distSetTypeName));
        distributionSet.setDescription(desc != null ? desc : "");
        distributionSet.setRequiredMigrationStep(isMigStepReq);
    }

    private boolean duplicateCheck(final String name, final String version) {
        final DistributionSet existingDs = distributionSetManagement.findDistributionSetByNameAndVersion(name, version);
        /*
         * Distribution should not exists with the same name & version. Display
         * error message, when the "existingDs" is not null and it is add window
         * (or) when the "existingDs" is not null and it is edit window and the
         * distribution Id of the edit window is different then the "existingDs"
         */
        if (existingDs != null && !existingDs.getId().equals(editDistId)) {
            distNameTextField.addStyleName("v-textfield-error");
            distVersionTextField.addStyleName("v-textfield-error");
            notificationMessage.displayValidationError(
                    i18n.get("message.duplicate.dist", new Object[] { existingDs.getName(), existingDs.getVersion() }));

            return false;
        } else {
            return true;
        }
    }

    /**
     * Mandatory Check.
     *
     * @param name
     *            as String
     * @param version
     *            as String
     * @param selectedJVM
     *            as String
     * @param selectedAgentHub
     *            as String
     * @param selectedOs
     *            as String
     * @return boolean as flag
     */
    private boolean mandatoryCheck(final String name, final String version, final String distSetTypeName) {

        if (name == null || version == null || distSetTypeName == null) {
            if (name == null) {
                distNameTextField.addStyleName(SPUIStyleDefinitions.SP_TEXTFIELD_ERROR);
            }
            if (version == null) {
                distVersionTextField.addStyleName(SPUIStyleDefinitions.SP_TEXTFIELD_ERROR);
            }
            if (distSetTypeName == null) {
                distsetTypeNameComboBox.addStyleName(SPUIStyleDefinitions.SP_COMBOFIELD_ERROR);
            }

            notificationMessage.displayValidationError(i18n.get("message.mandatory.check"));
            return false;
        }

        return true;
    }

    private void discardDistribution() {
        /* Just close this window */
        distsetTypeNameComboBox.removeValueChangeListener(distsetTypeNameComboBoxListener);
        closeThisWindow();
    }

    /**
     * clear all the fields.
     */
    public void resetComponents() {
        editDistribution = Boolean.FALSE;
        distNameTextField.clear();
        distNameTextField.removeStyleName(SPUIStyleDefinitions.SP_TEXTFIELD_ERROR);
        distVersionTextField.clear();
        distVersionTextField.removeStyleName(SPUIStyleDefinitions.SP_TEXTFIELD_ERROR);
        distsetTypeNameComboBox.removeStyleName(SPUIStyleDefinitions.SP_COMBOFIELD_ERROR);
        descTextArea.clear();
        reqMigStepCheckbox.clear();
        if (addDistributionWindow != null) {
            addDistributionWindow.setSaveButtonEnabled(true);
        }
        removeListeners();
        changedComponents.clear();
    }

    private void populateRequiredComponents() {
        populateDistSetTypeNameCombo();
    }

    private void removeListeners() {
        reqMigStepCheckbox.removeValueChangeListener(reqMigStepCheckboxListerner);
        descTextArea.removeTextChangeListener(descTextAreaListener);
        distNameTextField.removeTextChangeListener(distNameTextFieldListener);
        distVersionTextField.removeTextChangeListener(distVersionTextFieldListener);
    }

    public void setOriginalDistName(final String originalDistName) {
        this.originalDistName = originalDistName;
    }

    public void setOriginalDistVersion(final String originalDistVersion) {
        this.originalDistVersion = originalDistVersion;
    }

    public void setOriginalDistDescription(final String originalDistDescription) {
        this.originalDistDescription = originalDistDescription;
    }

    private void checkValueChanged(final String originalValue, final TextChangeEvent event) {
        if (editDistribution) {
            final String newValue = event.getText();
            if (!originalValue.equalsIgnoreCase(newValue)) {
                changedComponents.add(event.getComponent());
            } else {
                changedComponents.remove(event.getComponent());
            }
            enableDisableSaveButton();
        }
    }

    private void checkValueChanged(final Boolean originalValue, final ValueChangeEvent event) {
        if (editDistribution) {
            if (!originalValue.equals(event.getProperty().getValue())) {
                changedComponents.add(reqMigStepCheckbox);
            } else {
                changedComponents.remove(reqMigStepCheckbox);
            }
            enableDisableSaveButton();
        }
    }

    private void checkValueChanged(final String originalValue, final ValueChangeEvent event) {
        if (editDistribution) {
            if (!originalValue.equals(event.getProperty().getValue())) {
                changedComponents.add(distsetTypeNameComboBox);
            } else {
                changedComponents.remove(distsetTypeNameComboBox);
            }
            enableDisableSaveButton();
        }
    }

    private void enableDisableSaveButton() {
        if (changedComponents.isEmpty()) {
            disableSaveButton();
        } else {
            enableSaveButton();
        }
    }

    private void setOriginalReqMigStep(final Boolean originalReqMigStep) {
        this.originalReqMigStep = originalReqMigStep;
    }

    /**
     * populate data.
     *
     * @param editDistId
     */
    public void populateValuesOfDistribution(final Long editDistId) {
        this.editDistId = editDistId;
        editDistribution = Boolean.TRUE;
        addDistributionWindow.setSaveButtonEnabled(false);
        final DistributionSet distSet = distributionSetManagement.findDistributionSetByIdWithDetails(editDistId);
        if (distSet != null) {
            distNameTextField.setValue(distSet.getName());
            distVersionTextField.setValue(distSet.getVersion());
            if (distSet.getType().isDeleted()) {
                distsetTypeNameComboBox.addItem(distSet.getType().getName());
            }
            distsetTypeNameComboBox.setValue(distSet.getType().getName());
            reqMigStepCheckbox.setValue(distSet.isRequiredMigrationStep());
            if (distSet.getDescription() != null) {
                descTextArea.setValue(distSet.getDescription());
            }
            setOriginalDistName(distSet.getName());
            setOriginalDistVersion(distSet.getVersion());
            setOriginalDistDescription(distSet.getDescription());
            setOriginalReqMigStep(distSet.isRequiredMigrationStep());
            setOriginalDistSetTYpe(distSet.getType().getName());
            addListeners();
        }
    }

    public CommonDialogWindow getWindow() {
        eventBus.publish(this, DragEvent.HIDE_DROP_HINT);
        populateRequiredComponents();
        resetComponents();
        addDistributionWindow = SPUIComponentProvider.getWindow(i18n.get("caption.add.new.dist"), null,
                SPUIDefinitions.CREATE_UPDATE_WINDOW, this, event -> saveDistribution(), event -> discardDistribution(),
                null);
        addDistributionWindow.getButtonsLayout().removeStyleName("actionButtonsMargin");

        return addDistributionWindow;
    }

    /**
     * Populate DistributionSet Type name combo.
     */
    public void populateDistSetTypeNameCombo() {
        distsetTypeNameComboBox.setContainerDataSource(getDistSetTypeLazyQueryContainer());
        distsetTypeNameComboBox.setItemCaptionPropertyId(SPUILabelDefinitions.VAR_NAME);
        distsetTypeNameComboBox.setValue(getDefaultDistributionSetType().getName());
    }

    /**
     * @param originalDistSetTYpe
     *            the originalDistSetTYpe to set
     */
    public void setOriginalDistSetTYpe(final String originalDistSetType) {
        this.originalDistSetType = originalDistSetType;
    }

}<|MERGE_RESOLUTION|>--- conflicted
+++ resolved
@@ -148,26 +148,15 @@
      * Create required UI components.
      */
     private void createRequiredComponents() {
-<<<<<<< HEAD
         distNameTextField = SPUIComponentProvider.getTextField(i18n.get("textfield.name"), "", ValoTheme.TEXTFIELD_TINY,
                 true, null, i18n.get("textfield.name"), true, SPUILabelDefinitions.TEXT_FIELD_MAX_LENGTH);
-        distNameTextField.setId(SPUIComponetIdProvider.DIST_ADD_NAME);
+        distNameTextField.setId(SPUIComponentIdProvider.DIST_ADD_NAME);
         distNameTextField.setNullRepresentation("");
 
         distVersionTextField = SPUIComponentProvider.getTextField(i18n.get("textfield.version"), "",
                 ValoTheme.TEXTFIELD_TINY, true, null, i18n.get("textfield.version"), true,
                 SPUILabelDefinitions.TEXT_FIELD_MAX_LENGTH);
-        distVersionTextField.setId(SPUIComponetIdProvider.DIST_ADD_VERSION);
-=======
-        distNameTextField = SPUIComponentProvider.getTextField("", ValoTheme.TEXTFIELD_TINY, true, null,
-                i18n.get("textfield.name"), true, SPUILabelDefinitions.TEXT_FIELD_MAX_LENGTH);
-        distNameTextField.setId(SPUIComponentIdProvider.DIST_ADD_NAME);
-        distNameTextField.setNullRepresentation("");
-
-        distVersionTextField = SPUIComponentProvider.getTextField("", ValoTheme.TEXTFIELD_TINY, true, null,
-                i18n.get("textfield.version"), true, SPUILabelDefinitions.TEXT_FIELD_MAX_LENGTH);
         distVersionTextField.setId(SPUIComponentIdProvider.DIST_ADD_VERSION);
->>>>>>> 1b405885
         distVersionTextField.setNullRepresentation("");
 
         distsetTypeNameComboBox = SPUIComponentProvider.getComboBox(i18n.get("label.combobox.type"), "", "", null, "",
@@ -176,16 +165,10 @@
         distsetTypeNameComboBox.setNullSelectionAllowed(false);
         distsetTypeNameComboBox.setId(SPUIComponentIdProvider.DIST_ADD_DISTSETTYPE);
 
-<<<<<<< HEAD
         descTextArea = SPUIComponentProvider.getTextArea(i18n.get("textfield.description"), "text-area-style",
                 ValoTheme.TEXTAREA_TINY, false, null, i18n.get("textfield.description"),
                 SPUILabelDefinitions.TEXT_AREA_MAX_LENGTH);
-        descTextArea.setId(SPUIComponetIdProvider.DIST_ADD_DESC);
-=======
-        descTextArea = SPUIComponentProvider.getTextArea("text-area-style", ValoTheme.TEXTAREA_TINY, false, null,
-                i18n.get("textfield.description"), SPUILabelDefinitions.TEXT_AREA_MAX_LENGTH);
         descTextArea.setId(SPUIComponentIdProvider.DIST_ADD_DESC);
->>>>>>> 1b405885
         descTextArea.setNullRepresentation("");
 
         /* Label for mandatory symbol */
@@ -195,21 +178,7 @@
         reqMigStepCheckbox = SPUIComponentProvider.getCheckBox(i18n.get("checkbox.dist.required.migration.step"),
                 "dist-checkbox-style", null, false, "");
         reqMigStepCheckbox.addStyleName(ValoTheme.CHECKBOX_SMALL);
-<<<<<<< HEAD
-        reqMigStepCheckbox.setId(SPUIComponetIdProvider.DIST_ADD_MIGRATION_CHECK);
-=======
         reqMigStepCheckbox.setId(SPUIComponentIdProvider.DIST_ADD_MIGRATION_CHECK);
-
-        /* save or update button */
-        saveDistributionBtn = SPUIComponentProvider.getButton(SPUIComponentIdProvider.DIST_ADD_SAVE, "", "", "", true,
-                FontAwesome.SAVE, SPUIButtonStyleSmallNoBorder.class);
-        saveDistributionBtn.addClickListener(event -> saveDistribution());
-
-        /* close button */
-        discardDistributionBtn = SPUIComponentProvider.getButton(SPUIComponentIdProvider.DIST_ADD_DISCARD, "", "", "",
-                true, FontAwesome.TIMES, SPUIButtonStyleSmallNoBorder.class);
-        discardDistributionBtn.addClickListener(event -> discardDistribution());
->>>>>>> 1b405885
     }
 
     /**
