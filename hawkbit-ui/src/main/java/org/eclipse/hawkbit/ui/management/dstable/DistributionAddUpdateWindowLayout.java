/**
 * Copyright (c) 2015 Bosch Software Innovations GmbH and others.
 *
 * All rights reserved. This program and the accompanying materials
 * are made available under the terms of the Eclipse Public License v1.0
 * which accompanies this distribution, and is available at
 * http://www.eclipse.org/legal/epl-v10.html
 */
package org.eclipse.hawkbit.ui.management.dstable;

import java.util.HashMap;
<<<<<<< HEAD
import java.util.HashSet;
import java.util.List;
=======
>>>>>>> c360f01e
import java.util.Map;
import java.util.Set;

import javax.annotation.PostConstruct;

import org.eclipse.hawkbit.repository.DistributionSetManagement;
import org.eclipse.hawkbit.repository.EntityFactory;
import org.eclipse.hawkbit.repository.SystemManagement;
import org.eclipse.hawkbit.repository.exception.EntityAlreadyExistsException;
import org.eclipse.hawkbit.repository.model.DistributionSet;
import org.eclipse.hawkbit.repository.model.DistributionSetType;
import org.eclipse.hawkbit.repository.model.TenantMetaData;
import org.eclipse.hawkbit.ui.common.CommonDialogWindow;
import org.eclipse.hawkbit.ui.common.DistributionSetIdName;
import org.eclipse.hawkbit.ui.common.DistributionSetTypeBeanQuery;
import org.eclipse.hawkbit.ui.components.SPUIComponentProvider;
<<<<<<< HEAD
import org.eclipse.hawkbit.ui.distributions.dstable.DistributionSetTable;
=======
import org.eclipse.hawkbit.ui.decorators.SPUIWindowDecorator;
import org.eclipse.hawkbit.ui.management.event.DistributionTableEvent;
>>>>>>> c360f01e
import org.eclipse.hawkbit.ui.management.event.DragEvent;
import org.eclipse.hawkbit.ui.utils.HawkbitCommonUtil;
import org.eclipse.hawkbit.ui.utils.I18N;
import org.eclipse.hawkbit.ui.utils.SPUIComponentIdProvider;
import org.eclipse.hawkbit.ui.utils.SPUIDefinitions;
import org.eclipse.hawkbit.ui.utils.SPUILabelDefinitions;
import org.eclipse.hawkbit.ui.utils.SPUIStyleDefinitions;
import org.eclipse.hawkbit.ui.utils.UINotification;
import org.slf4j.Logger;
import org.slf4j.LoggerFactory;
import org.springframework.beans.factory.annotation.Autowired;
import org.vaadin.addons.lazyquerycontainer.BeanQueryFactory;
import org.vaadin.addons.lazyquerycontainer.LazyQueryContainer;
import org.vaadin.addons.lazyquerycontainer.LazyQueryDefinition;
import org.vaadin.spring.events.EventBus;

import com.vaadin.spring.annotation.SpringComponent;
import com.vaadin.spring.annotation.ViewScope;
import com.vaadin.ui.CheckBox;
import com.vaadin.ui.ComboBox;
import com.vaadin.ui.CustomComponent;
import com.vaadin.ui.FormLayout;
import com.vaadin.ui.TextArea;
import com.vaadin.ui.TextField;
import com.vaadin.ui.themes.ValoTheme;

/**
 * WindowContent for adding/editing a Distribution
 */
@SpringComponent
@ViewScope
public class DistributionAddUpdateWindowLayout extends CustomComponent {

    private static final long serialVersionUID = -5602182034230568435L;

    private static final Logger LOG = LoggerFactory.getLogger(DistributionAddUpdateWindowLayout.class);

    @Autowired
    private I18N i18n;

    @Autowired
    private transient UINotification notificationMessage;

    @Autowired
    private transient EventBus.SessionEventBus eventBus;

    @Autowired
    private transient DistributionSetManagement distributionSetManagement;

    @Autowired
    private transient SystemManagement systemManagement;

    @Autowired
    private transient EntityFactory entityFactory;
    
    @Autowired
    private transient DistributionSetTable distributionSetTable;

    private TextField distNameTextField;
    private TextField distVersionTextField;
    private TextArea descTextArea;
    private CheckBox reqMigStepCheckbox;
    private ComboBox distsetTypeNameComboBox;
    private boolean editDistribution = Boolean.FALSE;
    private Long editDistId;
    private CommonDialogWindow window;

    private FormLayout formLayout;

    /**
     * Initialize Distribution Add and Edit Window.
     */
    @PostConstruct
    void init() {
        createRequiredComponents();
        buildLayout();
    }

    private void buildLayout() {
        addStyleName("lay-color");
        setSizeUndefined();

        formLayout = new FormLayout();
        formLayout.addComponent(distsetTypeNameComboBox);
        formLayout.addComponent(distNameTextField);
        formLayout.addComponent(distVersionTextField);
        formLayout.addComponent(descTextArea);
        formLayout.addComponent(reqMigStepCheckbox);

        setCompositionRoot(formLayout);
        distNameTextField.focus();
    }

    /**
     * Create required UI components.
     */
    private void createRequiredComponents() {
        distNameTextField = SPUIComponentProvider.getTextField(i18n.get("textfield.name"), "", ValoTheme.TEXTFIELD_TINY,
                true, null, i18n.get("textfield.name"), true, SPUILabelDefinitions.TEXT_FIELD_MAX_LENGTH);
        distNameTextField.setId(SPUIComponentIdProvider.DIST_ADD_NAME);
        distNameTextField.setNullRepresentation("");

        distVersionTextField = SPUIComponentProvider.getTextField(i18n.get("textfield.version"), "",
                ValoTheme.TEXTFIELD_TINY, true, null, i18n.get("textfield.version"), true,
                SPUILabelDefinitions.TEXT_FIELD_MAX_LENGTH);
        distVersionTextField.setId(SPUIComponentIdProvider.DIST_ADD_VERSION);
        distVersionTextField.setNullRepresentation("");

        distsetTypeNameComboBox = SPUIComponentProvider.getComboBox(i18n.get("label.combobox.type"), "", "", null, "",
                false, "", i18n.get("label.combobox.type"));
        distsetTypeNameComboBox.setImmediate(true);
        distsetTypeNameComboBox.setNullSelectionAllowed(false);
        distsetTypeNameComboBox.setId(SPUIComponentIdProvider.DIST_ADD_DISTSETTYPE);
        populateDistSetTypeNameCombo();

        descTextArea = SPUIComponentProvider.getTextArea(i18n.get("textfield.description"), "text-area-style",
                ValoTheme.TEXTAREA_TINY, false, null, i18n.get("textfield.description"),
                SPUILabelDefinitions.TEXT_AREA_MAX_LENGTH);
        descTextArea.setId(SPUIComponentIdProvider.DIST_ADD_DESC);
        descTextArea.setNullRepresentation("");

        reqMigStepCheckbox = SPUIComponentProvider.getCheckBox(i18n.get("checkbox.dist.required.migration.step"),
                "dist-checkbox-style", null, false, "");
        reqMigStepCheckbox.addStyleName(ValoTheme.CHECKBOX_SMALL);
        reqMigStepCheckbox.setId(SPUIComponentIdProvider.DIST_ADD_MIGRATION_CHECK);
    }

    /**
     * Get the LazyQueryContainer instance for DistributionSetTypes.
     *
     * @return
     */
    private LazyQueryContainer getDistSetTypeLazyQueryContainer() {
        final Map<String, Object> queryConfig = new HashMap<>();
        final BeanQueryFactory<DistributionSetTypeBeanQuery> dtQF = new BeanQueryFactory<>(
                DistributionSetTypeBeanQuery.class);
        dtQF.setQueryConfiguration(queryConfig);

        final LazyQueryContainer disttypeContainer = new LazyQueryContainer(
                new LazyQueryDefinition(true, SPUIDefinitions.DIST_TYPE_SIZE, SPUILabelDefinitions.VAR_NAME), dtQF);

        disttypeContainer.addContainerProperty(SPUILabelDefinitions.VAR_NAME, String.class, "", true, true);

        return disttypeContainer;
    }

    private DistributionSetType getDefaultDistributionSetType() {
        final TenantMetaData tenantMetaData = systemManagement.getTenantMetadata();
        return tenantMetaData.getDefaultDsType();
    }

    private void saveDistribution() {
        if (editDistribution) {
            updateDistribution();
        } else {
            addNewDistribution();
        }
    }

    /**
     * Update Distribution.
     */
    private void updateDistribution() {
        final String name = HawkbitCommonUtil.trimAndNullIfEmpty(distNameTextField.getValue());
        final String version = HawkbitCommonUtil.trimAndNullIfEmpty(distVersionTextField.getValue());
        final String distSetTypeName = HawkbitCommonUtil
                .trimAndNullIfEmpty((String) distsetTypeNameComboBox.getValue());

        if (duplicateCheck(name, version)) {
            final DistributionSet currentDS = distributionSetManagement.findDistributionSetByIdWithDetails(editDistId);
            final String desc = HawkbitCommonUtil.trimAndNullIfEmpty(descTextArea.getValue());
            final boolean isMigStepReq = reqMigStepCheckbox.getValue();

            /* identify the changes */
            setDistributionValues(currentDS, name, version, distSetTypeName, desc, isMigStepReq);
            try {
                distributionSetManagement.updateDistributionSet(currentDS);
                notificationMessage.displaySuccess(i18n.get("message.new.dist.save.success",
                        new Object[] { currentDS.getName(), currentDS.getVersion() }));
            } catch (final EntityAlreadyExistsException entityAlreadyExistsException) {
                LOG.error("Update distribution failed {}", entityAlreadyExistsException);
                notificationMessage.displayValidationError(
                        i18n.get("message.distribution.no.update", currentDS.getName() + ":" + currentDS.getVersion()));
            }
        }
    }

    /**
     * Add new Distribution set.
     */
    private void addNewDistribution() {
        editDistribution = Boolean.FALSE;
        final String name = HawkbitCommonUtil.trimAndNullIfEmpty(distNameTextField.getValue());
        final String version = HawkbitCommonUtil.trimAndNullIfEmpty(distVersionTextField.getValue());
        final String distSetTypeName = HawkbitCommonUtil
                .trimAndNullIfEmpty((String) distsetTypeNameComboBox.getValue());

        if (duplicateCheck(name, version)) {
            final String desc = HawkbitCommonUtil.trimAndNullIfEmpty(descTextArea.getValue());
            final boolean isMigStepReq = reqMigStepCheckbox.getValue();
            DistributionSet newDist = entityFactory.generateDistributionSet();

            setDistributionValues(newDist, name, version, distSetTypeName, desc, isMigStepReq);
            newDist = distributionSetManagement.createDistributionSet(newDist);

            notificationMessage.displaySuccess(i18n.get("message.new.dist.save.success",
                    new Object[] { newDist.getName(), newDist.getVersion() }));
<<<<<<< HEAD
            /* close the window */
            closeThisWindow();
            
            final Set<DistributionSetIdName> s = new HashSet<>();
            s.add(new DistributionSetIdName(newDist.getId(),newDist.getName(),newDist.getVersion()));
            distributionSetTable.setValue(s);
=======

            eventBus.publish(this, new DistributionTableEvent(BaseEntityEventType.NEW_ENTITY, newDist));
>>>>>>> c360f01e
        }
    }

    /**
     * Set Values for Distribution set.
     *
     * @param distributionSet
     *            as reference
     * @param name
     *            as string
     * @param version
     *            as string
     * @param desc
     *            as string
     * @param isMigStepReq
     *            as string
     */
    private void setDistributionValues(final DistributionSet distributionSet, final String name, final String version,
            final String distSetTypeName, final String desc, final boolean isMigStepReq) {
        distributionSet.setName(name);
        distributionSet.setVersion(version);
        distributionSet.setType(distributionSetManagement.findDistributionSetTypeByName(distSetTypeName));
        distributionSet.setDescription(desc != null ? desc : "");
        distributionSet.setRequiredMigrationStep(isMigStepReq);
    }

    private boolean duplicateCheck(final String name, final String version) {
        final DistributionSet existingDs = distributionSetManagement.findDistributionSetByNameAndVersion(name, version);
        /*
         * Distribution should not exists with the same name & version. Display
         * error message, when the "existingDs" is not null and it is add window
         * (or) when the "existingDs" is not null and it is edit window and the
         * distribution Id of the edit window is different then the "existingDs"
         */
        if (existingDs != null && !existingDs.getId().equals(editDistId)) {
            distNameTextField.addStyleName("v-textfield-error");
            distVersionTextField.addStyleName("v-textfield-error");
            notificationMessage.displayValidationError(
                    i18n.get("message.duplicate.dist", new Object[] { existingDs.getName(), existingDs.getVersion() }));

            return false;
        } else {
            return true;
        }
    }

    /**
     * clear all the fields.
     */
    public void resetComponents() {
        editDistribution = Boolean.FALSE;
        distNameTextField.clear();
        distNameTextField.removeStyleName(SPUIStyleDefinitions.SP_TEXTFIELD_ERROR);
        distVersionTextField.clear();
        distVersionTextField.removeStyleName(SPUIStyleDefinitions.SP_TEXTFIELD_ERROR);
        distsetTypeNameComboBox.removeStyleName(SPUIStyleDefinitions.SP_COMBOFIELD_ERROR);
        descTextArea.clear();
        reqMigStepCheckbox.clear();

    }

    private void populateValuesOfDistribution(final Long editDistId) {
        this.editDistId = editDistId;

        if (editDistId == null) {
            return;
        }

        final DistributionSet distSet = distributionSetManagement.findDistributionSetByIdWithDetails(editDistId);
        if (distSet == null) {
            return;
        }

        editDistribution = Boolean.TRUE;
        distNameTextField.setValue(distSet.getName());
        distVersionTextField.setValue(distSet.getVersion());
        if (distSet.getType().isDeleted()) {
            distsetTypeNameComboBox.addItem(distSet.getType().getName());
        }
        distsetTypeNameComboBox.setValue(distSet.getType().getName());
        reqMigStepCheckbox.setValue(distSet.isRequiredMigrationStep());
        if (distSet.getDescription() != null) {
            descTextArea.setValue(distSet.getDescription());
        }
    }

    public CommonDialogWindow getWindow(final Long editDistId) {
        eventBus.publish(this, DragEvent.HIDE_DROP_HINT);
        resetComponents();
        populateDistSetTypeNameCombo();
        populateValuesOfDistribution(editDistId);
        window = SPUIWindowDecorator.getWindow(i18n.get("caption.add.new.dist"), null,
                SPUIDefinitions.CREATE_UPDATE_WINDOW, this, event -> saveDistribution(), null, null, formLayout, i18n);
        window.getButtonsLayout().removeStyleName("actionButtonsMargin");
        return window;
    }

    /**
     * Populate DistributionSet Type name combo.
     */
    private void populateDistSetTypeNameCombo() {
        distsetTypeNameComboBox.setContainerDataSource(getDistSetTypeLazyQueryContainer());
        distsetTypeNameComboBox.setItemCaptionPropertyId(SPUILabelDefinitions.VAR_NAME);
        distsetTypeNameComboBox.setValue(getDefaultDistributionSetType().getName());
    }

}<|MERGE_RESOLUTION|>--- conflicted
+++ resolved
@@ -9,11 +9,7 @@
 package org.eclipse.hawkbit.ui.management.dstable;
 
 import java.util.HashMap;
-<<<<<<< HEAD
 import java.util.HashSet;
-import java.util.List;
-=======
->>>>>>> c360f01e
 import java.util.Map;
 import java.util.Set;
 
@@ -29,13 +25,11 @@
 import org.eclipse.hawkbit.ui.common.CommonDialogWindow;
 import org.eclipse.hawkbit.ui.common.DistributionSetIdName;
 import org.eclipse.hawkbit.ui.common.DistributionSetTypeBeanQuery;
+import org.eclipse.hawkbit.ui.common.table.BaseEntityEventType;
 import org.eclipse.hawkbit.ui.components.SPUIComponentProvider;
-<<<<<<< HEAD
+import org.eclipse.hawkbit.ui.decorators.SPUIWindowDecorator;
 import org.eclipse.hawkbit.ui.distributions.dstable.DistributionSetTable;
-=======
-import org.eclipse.hawkbit.ui.decorators.SPUIWindowDecorator;
 import org.eclipse.hawkbit.ui.management.event.DistributionTableEvent;
->>>>>>> c360f01e
 import org.eclipse.hawkbit.ui.management.event.DragEvent;
 import org.eclipse.hawkbit.ui.utils.HawkbitCommonUtil;
 import org.eclipse.hawkbit.ui.utils.I18N;
@@ -215,6 +209,8 @@
                 distributionSetManagement.updateDistributionSet(currentDS);
                 notificationMessage.displaySuccess(i18n.get("message.new.dist.save.success",
                         new Object[] { currentDS.getName(), currentDS.getVersion() }));
+                // update table row+details layout
+                eventBus.publish(this, new DistributionTableEvent(BaseEntityEventType.UPDATED_ENTITY, currentDS));
             } catch (final EntityAlreadyExistsException entityAlreadyExistsException) {
                 LOG.error("Update distribution failed {}", entityAlreadyExistsException);
                 notificationMessage.displayValidationError(
@@ -243,17 +239,10 @@
 
             notificationMessage.displaySuccess(i18n.get("message.new.dist.save.success",
                     new Object[] { newDist.getName(), newDist.getVersion() }));
-<<<<<<< HEAD
-            /* close the window */
-            closeThisWindow();
             
             final Set<DistributionSetIdName> s = new HashSet<>();
             s.add(new DistributionSetIdName(newDist.getId(),newDist.getName(),newDist.getVersion()));
             distributionSetTable.setValue(s);
-=======
-
-            eventBus.publish(this, new DistributionTableEvent(BaseEntityEventType.NEW_ENTITY, newDist));
->>>>>>> c360f01e
         }
     }
 
