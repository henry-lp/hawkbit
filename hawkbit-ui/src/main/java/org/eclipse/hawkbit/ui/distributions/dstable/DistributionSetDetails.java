--- conflicted
+++ resolved
@@ -65,7 +65,6 @@
     private static final long serialVersionUID = -4595004466943546669L;
 
     private static final String SOFT_MODULE = "softwareModule";
-    
 
     @Autowired
     private ManageDistUIState manageDistUIState;
@@ -95,24 +94,6 @@
     private VerticalLayout tagsLayout;
 
     private final Map<String, StringBuilder> assignedSWModule = new HashMap<>();
-<<<<<<< HEAD
-=======
-
-    @EventBusListenerMethod(scope = EventScope.SESSION)
-    void onEvent(final MetadataEvent event) {
-        UI.getCurrent().access(() -> {
-            final DistributionSetMetadata dsMetadata = event.getDistributionSetMetadata();
-            if (dsMetadata != null && isDistributionSetSelected(dsMetadata.getDistributionSet())) {
-                if (event.getMetadataUIEvent() == MetadataEvent.MetadataUIEvent.CREATE_DISTRIBUTION_SET_METADATA) {
-                    dsMetadataTable.createMetadata(event.getDistributionSetMetadata().getKey());
-                } else if (event
-                        .getMetadataUIEvent() == MetadataEvent.MetadataUIEvent.DELETE_DISTRIBUTION_SET_METADATA) {
-                    dsMetadataTable.deleteMetadata(event.getDistributionSetMetadata().getKey());
-                }
-            }
-        });
-    }
->>>>>>> 785dc5f2
 
     /**
      * softwareLayout Initialize the component.
@@ -414,17 +395,6 @@
         return true;
     }
 
-<<<<<<< HEAD
-    @Override
-    protected String getShowMetadataButtonId() {
-        final DistributionSetIdName lastselectedDistDS = manageDistUIState.getLastSelectedDistribution().isPresent()
-                ? manageDistUIState.getLastSelectedDistribution().get() : null;
-        return SPUIComponentIdProvider.DS_TABLE_MANAGE_METADATA_ID + "." + lastselectedDistDS.getName() + "."
-                + lastselectedDistDS.getVersion();
-    }
-
-=======
->>>>>>> 785dc5f2
     private boolean isDistributionSetSelected(final DistributionSet ds) {
         final DistributionSetIdName lastselectedDistDS = manageDistUIState.getLastSelectedDistribution().isPresent()
                 ? manageDistUIState.getLastSelectedDistribution().get() : null;
