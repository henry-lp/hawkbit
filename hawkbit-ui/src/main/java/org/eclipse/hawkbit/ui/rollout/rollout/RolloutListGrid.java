--- conflicted
+++ resolved
@@ -62,6 +62,7 @@
 import com.vaadin.spring.annotation.SpringComponent;
 import com.vaadin.spring.annotation.ViewScope;
 import com.vaadin.ui.UI;
+import com.vaadin.ui.Window;
 import com.vaadin.ui.renderers.ClickableRenderer.RendererClickEvent;
 import com.vaadin.ui.renderers.HtmlRenderer;
 
@@ -84,8 +85,6 @@
 
     private static final String START_OPTION = "Start";
 
-<<<<<<< HEAD
-=======
     private static final String DS_TYPE = "type";
 
     private static final String SW_MODULES = "swModules";
@@ -94,7 +93,6 @@
 
     private static final String ROLLOUT_RENDERER_DATA = "rolloutRendererData";
 
->>>>>>> 02e2608b
     @Autowired
     private transient RolloutManagement rolloutManagement;
 
@@ -112,13 +110,11 @@
 
     private transient Map<RolloutStatus, StatusFontIcon> statusIconMap = new EnumMap<>(RolloutStatus.class);
 
-<<<<<<< HEAD
-=======
+
     /**
      * Handles the RolloutEvent to refresh Grid.
      *
      */
->>>>>>> 02e2608b
     @EventBusListenerMethod(scope = EventScope.SESSION)
     void onEvent(final RolloutEvent event) {
         switch (event) {
@@ -443,8 +439,10 @@
 
     private void onUpdate(final ContextMenuData contextMenuData) {
         addUpdateRolloutWindow.populateData(contextMenuData.getRolloutId());
-        UI.getCurrent().addWindow(addUpdateRolloutWindow);
-        addUpdateRolloutWindow.setVisible(Boolean.TRUE);
+        final Window addTargetWindow = addUpdateRolloutWindow.getWindow();
+        addTargetWindow.setCaption(i18n.get("caption.update.rollout"));
+        UI.getCurrent().addWindow(addTargetWindow);
+        addTargetWindow.setVisible(Boolean.TRUE);
     }
 
     private void refreshGrid() {
