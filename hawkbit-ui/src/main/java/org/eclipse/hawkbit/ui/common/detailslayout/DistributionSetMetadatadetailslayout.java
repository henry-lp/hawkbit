/**
 * Copyright (c) 2015 Bosch Software Innovations GmbH and others.
 *
 * All rights reserved. This program and the accompanying materials
 * are made available under the terms of the Eclipse Public License v1.0
 * which accompanies this distribution, and is available at
 * http://www.eclipse.org/legal/epl-v10.html
 */
package org.eclipse.hawkbit.ui.common.detailslayout;

import java.util.List;

import org.eclipse.hawkbit.repository.DistributionSetManagement;
import org.eclipse.hawkbit.repository.EntityFactory;
import org.eclipse.hawkbit.repository.SpPermissionChecker;
import org.eclipse.hawkbit.repository.model.DistributionSet;
import org.eclipse.hawkbit.repository.model.DistributionSetMetadata;
import org.eclipse.hawkbit.ui.components.SPUIComponentProvider;
import org.eclipse.hawkbit.ui.decorators.SPUIButtonStyleSmallNoBorder;
import org.eclipse.hawkbit.ui.distributions.dstable.DsMetadataPopupLayout;
import org.eclipse.hawkbit.ui.utils.I18N;
import org.eclipse.hawkbit.ui.utils.SPUIComponentIdProvider;
import org.eclipse.hawkbit.ui.utils.SPUIStyleDefinitions;

import com.vaadin.data.Item;
import com.vaadin.data.util.IndexedContainer;
import com.vaadin.spring.annotation.SpringComponent;
import com.vaadin.spring.annotation.VaadinSessionScope;
import com.vaadin.ui.Button;
import com.vaadin.ui.Label;
import com.vaadin.ui.Table;
import com.vaadin.ui.UI;
import com.vaadin.ui.themes.ValoTheme;

/**
 *
 * DistributionSet Metadata details layout.
 *
 */

@SpringComponent
@VaadinSessionScope
public class DistributionSetMetadatadetailslayout extends Table {

    private static final long serialVersionUID = 2913758299611837718L;
<<<<<<< HEAD
=======

    private DistributionSetManagement distributionSetManagement;

    private DsMetadataPopupLayout dsMetadataPopupLayout;
>>>>>>> a84a3b9d

    private static final String METADATA_KEY = "Key";

    private static final String VIEW = "view";
<<<<<<< HEAD

    private transient DistributionSetManagement distributionSetManagement;

    private DsMetadataPopupLayout dsMetadataPopupLayout;
=======
>>>>>>> a84a3b9d

    private SpPermissionChecker permissionChecker;

    private transient EntityFactory entityFactory;

    private I18N i18n;

    private Long selectedDistSetId;

    /**
<<<<<<< HEAD
     *
=======
     * Initialize the component.
>>>>>>> a84a3b9d
     * @param i18n
     * @param permissionChecker
     * @param distributionSetManagement
     * @param dsMetadataPopupLayout
<<<<<<< HEAD
=======
     * @param entityFactory
>>>>>>> a84a3b9d
     */
    public void init(final I18N i18n, final SpPermissionChecker permissionChecker,
            final DistributionSetManagement distributionSetManagement,
            final DsMetadataPopupLayout dsMetadataPopupLayout, final EntityFactory entityFactory) {
        this.i18n = i18n;
        this.permissionChecker = permissionChecker;
        this.distributionSetManagement = distributionSetManagement;
        this.dsMetadataPopupLayout = dsMetadataPopupLayout;
        this.entityFactory = entityFactory;
        createDSMetadataTable();
        addCustomGeneratedColumns();
    }

    /**
     * Populate software module metadata.
     *
     * @param distributionSet
     */
    public void populateDSMetadata(final DistributionSet distributionSet) {
        removeAllItems();
        if (null == distributionSet) {
            return;
        }
        selectedDistSetId = distributionSet.getId();
        final List<DistributionSetMetadata> dsMetadataList = distributionSetManagement
                .findDistributionSetMetadataByDistributionSetId(selectedDistSetId);
        if (null != dsMetadataList && !dsMetadataList.isEmpty()) {
            dsMetadataList.forEach(dsMetadata -> setDSMetadataProperties(dsMetadata));
        }

<<<<<<< HEAD
    }

    /**
     * Create metadata.
     *
     * @param metadataKeyName
     */
    public void createMetadata(final String metadataKeyName) {
        final IndexedContainer metadataContainer = (IndexedContainer) getContainerDataSource();
        final Item item = metadataContainer.addItem(metadataKeyName);
        item.getItemProperty(METADATA_KEY).setValue(metadataKeyName);
    }

    /**
     * Delete metadata.
     *
     * @param metadataKeyName
     */
    public void deleteMetadata(final String metadataKeyName) {
        final IndexedContainer metadataContainer = (IndexedContainer) getContainerDataSource();
        metadataContainer.removeItem(metadataKeyName);
=======
>>>>>>> a84a3b9d
    }

    private void createDSMetadataTable() {
        addStyleName(ValoTheme.TABLE_NO_HORIZONTAL_LINES);
        addStyleName(ValoTheme.TABLE_NO_STRIPES);
        addStyleName(SPUIStyleDefinitions.SW_MODULE_TABLE);
        addStyleName("details-layout");
        setSelectable(false);
        setImmediate(true);
        setContainerDataSource(getDistSetContainer());
        setColumnHeaderMode(ColumnHeaderMode.EXPLICIT);
        addDSMetadataTableHeader();
        setSizeFull();
        // same as height of other tabs in details tabsheet
        setHeight(116, Unit.PIXELS);
    }

    private IndexedContainer getDistSetContainer() {
        final IndexedContainer container = new IndexedContainer();
        container.addContainerProperty(METADATA_KEY, String.class, "");
        setColumnExpandRatio(METADATA_KEY, 0.7f);
        setColumnAlignment(METADATA_KEY, Align.LEFT);

        if (permissionChecker.hasUpdateDistributionPermission()) {
            container.addContainerProperty(VIEW, Label.class, "");
            setColumnExpandRatio(VIEW, 0.2F);
            setColumnAlignment(VIEW, Align.RIGHT);
        }
        return container;
    }

    private void addDSMetadataTableHeader() {
        setColumnHeader(METADATA_KEY, i18n.get("header.key"));
    }

    private void setDSMetadataProperties(final DistributionSetMetadata dsMetadata) {
        final Item item = getContainerDataSource().addItem(dsMetadata.getKey());
        item.getItemProperty(METADATA_KEY).setValue(dsMetadata.getKey());

    }

    private void addCustomGeneratedColumns() {
        addGeneratedColumn(METADATA_KEY, (source, itemId, columnId) -> customMetadataDetailButton((String) itemId));
    }

    private Button customMetadataDetailButton(final String metadataKey) {
        final Button viewIcon = SPUIComponentProvider.getButton(getDetailLinkId(metadataKey), metadataKey,
                "View " + metadataKey + "  Metadata details", null, false, null, SPUIButtonStyleSmallNoBorder.class);
        viewIcon.setData(metadataKey);
        viewIcon.addStyleName(ValoTheme.BUTTON_TINY + " " + ValoTheme.BUTTON_LINK + " " + "on-focus-no-border link"
                + " " + "text-style");
        viewIcon.addClickListener(event -> showMetadataDetails(selectedDistSetId, metadataKey));
        return viewIcon;
    }

    private static String getDetailLinkId(final String name) {
        return new StringBuilder(SPUIComponentIdProvider.DS_METADATA_DETAIL_LINK).append('.').append(name).toString();
    }

    private void showMetadataDetails(final Long selectedDistSetId, final String metadataKey) {
        final DistributionSet distSet = distributionSetManagement.findDistributionSetById(selectedDistSetId);

        /* display the window */
        UI.getCurrent().addWindow(dsMetadataPopupLayout.getWindow(distSet,
                entityFactory.generateDistributionSetMetadata(distSet, metadataKey, "")));
    }

}<|MERGE_RESOLUTION|>--- conflicted
+++ resolved
@@ -43,24 +43,14 @@
 public class DistributionSetMetadatadetailslayout extends Table {
 
     private static final long serialVersionUID = 2913758299611837718L;
-<<<<<<< HEAD
-=======
+
+    private static final String METADATA_KEY = "Key";
+
+    private static final String VIEW = "view";
 
     private DistributionSetManagement distributionSetManagement;
 
     private DsMetadataPopupLayout dsMetadataPopupLayout;
->>>>>>> a84a3b9d
-
-    private static final String METADATA_KEY = "Key";
-
-    private static final String VIEW = "view";
-<<<<<<< HEAD
-
-    private transient DistributionSetManagement distributionSetManagement;
-
-    private DsMetadataPopupLayout dsMetadataPopupLayout;
-=======
->>>>>>> a84a3b9d
 
     private SpPermissionChecker permissionChecker;
 
@@ -71,19 +61,12 @@
     private Long selectedDistSetId;
 
     /**
-<<<<<<< HEAD
-     *
-=======
-     * Initialize the component.
->>>>>>> a84a3b9d
+     * 
      * @param i18n
      * @param permissionChecker
      * @param distributionSetManagement
      * @param dsMetadataPopupLayout
-<<<<<<< HEAD
-=======
      * @param entityFactory
->>>>>>> a84a3b9d
      */
     public void init(final I18N i18n, final SpPermissionChecker permissionChecker,
             final DistributionSetManagement distributionSetManagement,
@@ -114,30 +97,6 @@
             dsMetadataList.forEach(dsMetadata -> setDSMetadataProperties(dsMetadata));
         }
 
-<<<<<<< HEAD
-    }
-
-    /**
-     * Create metadata.
-     *
-     * @param metadataKeyName
-     */
-    public void createMetadata(final String metadataKeyName) {
-        final IndexedContainer metadataContainer = (IndexedContainer) getContainerDataSource();
-        final Item item = metadataContainer.addItem(metadataKeyName);
-        item.getItemProperty(METADATA_KEY).setValue(metadataKeyName);
-    }
-
-    /**
-     * Delete metadata.
-     *
-     * @param metadataKeyName
-     */
-    public void deleteMetadata(final String metadataKeyName) {
-        final IndexedContainer metadataContainer = (IndexedContainer) getContainerDataSource();
-        metadataContainer.removeItem(metadataKeyName);
-=======
->>>>>>> a84a3b9d
     }
 
     private void createDSMetadataTable() {
