/**
 * Copyright (c) 2015 Bosch Software Innovations GmbH and others.
 *
 * All rights reserved. This program and the accompanying materials
 * are made available under the terms of the Eclipse Public License v1.0
 * which accompanies this distribution, and is available at
 * http://www.eclipse.org/legal/epl-v10.html
 */
package org.eclipse.hawkbit.ui.management.targettable;

import static org.eclipse.hawkbit.ui.management.event.TargetFilterEvent.FILTER_BY_DISTRIBUTION;
import static org.eclipse.hawkbit.ui.management.event.TargetFilterEvent.FILTER_BY_TAG;
import static org.eclipse.hawkbit.ui.management.event.TargetFilterEvent.FILTER_BY_TARGET_FILTER_QUERY;
import static org.eclipse.hawkbit.ui.management.event.TargetFilterEvent.FILTER_BY_TEXT;
import static org.eclipse.hawkbit.ui.management.event.TargetFilterEvent.REMOVE_FILTER_BY_DISTRIBUTION;
import static org.eclipse.hawkbit.ui.management.event.TargetFilterEvent.REMOVE_FILTER_BY_TAG;
import static org.eclipse.hawkbit.ui.management.event.TargetFilterEvent.REMOVE_FILTER_BY_TARGET_FILTER_QUERY;
import static org.eclipse.hawkbit.ui.management.event.TargetFilterEvent.REMOVE_FILTER_BY_TEXT;

import java.util.ArrayList;
import java.util.Collection;
import java.util.HashSet;
import java.util.List;
import java.util.Map;
import java.util.Set;
import java.util.stream.Collectors;
import java.util.stream.Stream;

<<<<<<< HEAD
import org.eclipse.hawkbit.repository.FilterParams;
=======
import org.apache.commons.collections4.CollectionUtils;
>>>>>>> c7129e6e
import org.eclipse.hawkbit.repository.SpPermissionChecker;
import org.eclipse.hawkbit.repository.TargetManagement;
import org.eclipse.hawkbit.repository.eventbus.event.TargetDeletedEvent;
import org.eclipse.hawkbit.repository.eventbus.event.TargetInfoUpdateEvent;
import org.eclipse.hawkbit.repository.model.NamedEntity;
import org.eclipse.hawkbit.repository.model.Target;
import org.eclipse.hawkbit.repository.model.TargetIdName;
import org.eclipse.hawkbit.repository.model.TargetInfo;
import org.eclipse.hawkbit.repository.model.TargetTagAssignmentResult;
import org.eclipse.hawkbit.repository.model.TargetUpdateStatus;
import org.eclipse.hawkbit.ui.common.DistributionSetIdName;
import org.eclipse.hawkbit.ui.common.ManagmentEntityState;
import org.eclipse.hawkbit.ui.common.UserDetailsFormatter;
import org.eclipse.hawkbit.ui.common.table.AbstractTable;
import org.eclipse.hawkbit.ui.common.table.BaseEntityEventType;
import org.eclipse.hawkbit.ui.management.event.DragEvent;
import org.eclipse.hawkbit.ui.management.event.ManagementUIEvent;
import org.eclipse.hawkbit.ui.management.event.ManagementViewAcceptCriteria;
import org.eclipse.hawkbit.ui.management.event.PinUnpinEvent;
import org.eclipse.hawkbit.ui.management.event.SaveActionWindowEvent;
import org.eclipse.hawkbit.ui.management.event.TargetAddUpdateWindowEvent;
import org.eclipse.hawkbit.ui.management.event.TargetFilterEvent;
import org.eclipse.hawkbit.ui.management.event.TargetTableEvent;
import org.eclipse.hawkbit.ui.management.event.TargetTableEvent.TargetComponentEvent;
import org.eclipse.hawkbit.ui.management.state.ManagementUIState;
import org.eclipse.hawkbit.ui.management.state.TargetTableFilters;
import org.eclipse.hawkbit.ui.push.CancelTargetAssignmentEventContainer;
import org.eclipse.hawkbit.ui.push.TargetCreatedEventContainer;
import org.eclipse.hawkbit.ui.push.TargetDeletedEventContainer;
import org.eclipse.hawkbit.ui.push.TargetInfoUpdateEventContainer;
import org.eclipse.hawkbit.ui.push.TargetUpdatedEventContainer;
import org.eclipse.hawkbit.ui.utils.AssignInstalledDSTooltipGenerator;
import org.eclipse.hawkbit.ui.utils.HawkbitCommonUtil;
import org.eclipse.hawkbit.ui.utils.SPDateTimeUtil;
import org.eclipse.hawkbit.ui.utils.SPUIDefinitions;
import org.eclipse.hawkbit.ui.utils.SPUILabelDefinitions;
import org.eclipse.hawkbit.ui.utils.SPUIStyleDefinitions;
import org.eclipse.hawkbit.ui.utils.TableColumn;
import org.eclipse.hawkbit.ui.utils.UIComponentIdProvider;
import org.slf4j.Logger;
import org.slf4j.LoggerFactory;
import org.springframework.beans.factory.annotation.Autowired;
import org.vaadin.addons.lazyquerycontainer.BeanQueryFactory;
import org.vaadin.addons.lazyquerycontainer.LazyQueryContainer;
import org.vaadin.addons.lazyquerycontainer.LazyQueryDefinition;
import org.vaadin.spring.events.EventScope;
import org.vaadin.spring.events.annotation.EventBusListenerMethod;

import com.google.common.base.Strings;
import com.google.common.collect.Maps;
import com.google.common.collect.Sets;
import com.vaadin.data.Container;
import com.vaadin.data.Item;
import com.vaadin.event.dd.DragAndDropEvent;
import com.vaadin.event.dd.acceptcriteria.AcceptCriterion;
import com.vaadin.server.FontAwesome;
import com.vaadin.shared.ui.label.ContentMode;
import com.vaadin.spring.annotation.SpringComponent;
import com.vaadin.spring.annotation.ViewScope;
import com.vaadin.ui.Button;
import com.vaadin.ui.Button.ClickEvent;
import com.vaadin.ui.DragAndDropWrapper;
import com.vaadin.ui.Label;
import com.vaadin.ui.Table;
import com.vaadin.ui.UI;
import com.vaadin.ui.themes.ValoTheme;

/**
 * Concrete implementation of Target table.
 */
@SpringComponent
@ViewScope
public class TargetTable extends AbstractTable<Target, TargetIdName> {

    private static final Logger LOG = LoggerFactory.getLogger(TargetTable.class);
    private static final String TARGET_PINNED = "targetPinned";
    private static final long serialVersionUID = -2300392868806614568L;
    private static final int PROPERTY_DEPT = 3;

    @Autowired
    private transient TargetManagement targetManagement;

    @Autowired
    private ManagementUIState managementUIState;

    @Autowired
    private SpPermissionChecker permChecker;

    @Autowired
    private ManagementViewAcceptCriteria managementViewAcceptCriteria;

    private Button targetPinnedBtn;
    private Boolean isTargetPinned = Boolean.FALSE;

    @Override
    protected void init() {
        super.init();
        setItemDescriptionGenerator(new AssignInstalledDSTooltipGenerator());
    }

    @EventBusListenerMethod(scope = EventScope.SESSION)
    void onTargetDeletedEvents(final TargetDeletedEventContainer eventContainer) {
        final LazyQueryContainer targetContainer = (LazyQueryContainer) getContainerDataSource();
        final List<Object> visibleItemIds = (List<Object>) getVisibleItemIds();
        boolean shouldRefreshTargets = false;
        for (final TargetDeletedEvent deletedEvent : eventContainer.getEvents()) {
            final TargetIdName targetIdName = new TargetIdName(deletedEvent.getTargetId(), null, null);
            if (visibleItemIds.contains(targetIdName)) {
                targetContainer.removeItem(targetIdName);
            } else {
                shouldRefreshTargets = true;
                break;
            }
        }
        if (shouldRefreshTargets) {
            refreshOnDelete();
        } else {
            targetContainer.commit();
            eventBus.publish(this, new TargetTableEvent(TargetComponentEvent.REFRESH_TARGETS));
        }
        reSelectItemsAfterDeletionEvent();
    }

    @EventBusListenerMethod(scope = EventScope.SESSION)
    void onCancelTargetAssignmentEvents(final CancelTargetAssignmentEventContainer eventContainer) {
        // workaround until push is available for action
        // history, re-select
        // the updated target so the action history gets
        // refreshed.
        reselectTargetIfSelectedInStream(eventContainer.getEvents().stream().map(event -> event.getTarget()));
    }

    @EventBusListenerMethod(scope = EventScope.SESSION)
    void onTargetUpdatedEvents(final TargetUpdatedEventContainer eventContainer) {
        onTargetUpdateEvents(eventContainer.getEvents().stream()
                .map(targetInfoUpdateEvent -> targetInfoUpdateEvent.getEntity()).collect(Collectors.toList()));
    }

    @EventBusListenerMethod(scope = EventScope.SESSION)
    void onTargetInfoUpdateEvents(final TargetInfoUpdateEventContainer eventContainer) {
        onTargetUpdateEvents(eventContainer.getEvents().stream()
                .map(targetInfoUpdateEvent -> targetInfoUpdateEvent.getEntity().getTarget())
                .collect(Collectors.toList()));
    }

    /**
     * EventListener method which is called by the event bus to notify about a
     * list of {@link TargetInfoUpdateEvent}.
     *
     * @param updatedTargets
     *            list of updated targets
     */
    private void onTargetUpdateEvents(final List<Target> updatedTargets) {
        final LazyQueryContainer targetContainer = (LazyQueryContainer) getContainerDataSource();
        @SuppressWarnings("unchecked")
        final List<Object> visibleItemIds = (List<Object>) getVisibleItemIds();

        if (isFilterEnabled()) {
            refreshTargets();
        } else {
            updatedTargets.stream().filter(target -> visibleItemIds.contains(target.getTargetIdName()))
                    .forEach(target -> updateVisibleItemOnEvent(target.getTargetInfo()));
            targetContainer.commit();
        }

        // workaround until push is available for action
        // history, re-select
        // the updated target so the action history gets
        // refreshed.
        reselectTargetIfSelectedInStream(updatedTargets.stream());
    }

    private void reselectTargetIfSelectedInStream(final Stream<Target> targets) {
        targets.filter(target -> isLastSelectedTarget(target.getTargetIdName())).findAny().ifPresent(
                target -> eventBus.publish(this, new TargetTableEvent(BaseEntityEventType.SELECTED_ENTITY, target)));
    }

    @EventBusListenerMethod(scope = EventScope.SESSION)
    void onTargetCreatedEvents(final TargetCreatedEventContainer holder) {
        refreshTargets();
    }

    @EventBusListenerMethod(scope = EventScope.SESSION)
    void onEvent(final DragEvent dragEvent) {
        if (dragEvent == DragEvent.TARGET_TAG_DRAG || dragEvent == DragEvent.DISTRIBUTION_DRAG) {
            UI.getCurrent().access(() -> addStyleName(SPUIStyleDefinitions.SHOW_DROP_HINT_TABLE));
        } else {
            UI.getCurrent().access(() -> removeStyleName(SPUIStyleDefinitions.SHOW_DROP_HINT_TABLE));
        }
    }

    @EventBusListenerMethod(scope = EventScope.SESSION)
    void onEvent(final PinUnpinEvent pinUnpinEvent) {
        UI.getCurrent().access(() -> {
            if (pinUnpinEvent == PinUnpinEvent.PIN_DISTRIBUTION) {
                refreshFilter();
                styleTargetTableOnPinning();
            } else if (pinUnpinEvent == PinUnpinEvent.UNPIN_DISTRIBUTION) {
                refreshFilter();
                restoreTargetTableStyle();
            }
        });
    }

    @EventBusListenerMethod(scope = EventScope.SESSION)
    void addOrEditEvent(final TargetAddUpdateWindowEvent targetUIEvent) {
        if (BaseEntityEventType.UPDATED_ENTITY != targetUIEvent.getEventType()) {
            return;
        }
        UI.getCurrent().access(() -> updateTarget(targetUIEvent.getEntity()));
    }

    @EventBusListenerMethod(scope = EventScope.SESSION)
    void onEvent(final TargetFilterEvent filterEvent) {
        UI.getCurrent().access(() -> {
            if (checkFilterEvent(filterEvent)) {
                refreshFilter();
                eventBus.publish(this, ManagementUIEvent.TARGET_TABLE_FILTER);
            }
        });
    }

    @EventBusListenerMethod(scope = EventScope.SESSION)
    void onEvent(final ManagementUIEvent managementUIEvent) {
        UI.getCurrent().access(() -> {
            if (managementUIEvent == ManagementUIEvent.UNASSIGN_TARGET_TAG
                    || managementUIEvent == ManagementUIEvent.ASSIGN_TARGET_TAG) {
                refreshFilter();
            }
        });
    }

    @EventBusListenerMethod(scope = EventScope.SESSION)
    void onEvent(final SaveActionWindowEvent event) {
        if (event == SaveActionWindowEvent.SAVED_ASSIGNMENTS) {
            refreshTablecontainer();
        }
    }

    private void refreshTablecontainer() {
        final LazyQueryContainer tableContainer = (LazyQueryContainer) getContainerDataSource();
        tableContainer.refresh();
        selectRow();
    }

    @EventBusListenerMethod(scope = EventScope.SESSION)
    void onEvent(final TargetTableEvent event) {
        onBaseEntityEvent(event);
    }

    @Override
    protected String getTableId() {
        return UIComponentIdProvider.TARGET_TABLE_ID;
    }

    @Override
    protected Container createContainer() {
        // ADD all the filters to the query config
        final Map<String, Object> queryConfig = prepareQueryConfigFilters();
        // Create TargetBeanQuery factory with the query config.
        final BeanQueryFactory<TargetBeanQuery> targetQF = new BeanQueryFactory<>(TargetBeanQuery.class);
        targetQF.setQueryConfiguration(queryConfig);
        // create lazy query container with lazy defination and query
        final LazyQueryContainer targetTableContainer = new LazyQueryContainer(
                new LazyQueryDefinition(true, SPUIDefinitions.PAGE_SIZE, SPUILabelDefinitions.VAR_CONT_ID_NAME),
                targetQF);
        targetTableContainer.getQueryView().getQueryDefinition().setMaxNestedPropertyDepth(PROPERTY_DEPT);
        return targetTableContainer;
    }

    @Override
    protected void addContainerProperties(final Container container) {
        HawkbitCommonUtil.addTargetTableContainerProperties(container);
    }

    @Override
    protected void addCustomGeneratedColumns() {
        addGeneratedColumn(SPUIDefinitions.TARGET_STATUS_PIN_TOGGLE_ICON,
                (source, itemId, columnId) -> getTagetPinButton(itemId));
        addGeneratedColumn(SPUIDefinitions.TARGET_STATUS_POLL_TIME,
                (source, itemId, columnId) -> getTagetPollTime(itemId));
    }

    @Override
    protected boolean isFirstRowSelectedOnLoad() {
        return !managementUIState.getSelectedTargetIdName().isPresent()
                || managementUIState.getSelectedTargetIdName().get().isEmpty();
    }

    @Override
    protected Object getItemIdToSelect() {
        return managementUIState.getSelectedTargetIdName().orElse(null);
    }

    @Override
    protected void publishEntityAfterValueChange(final Target selectedLastEntity) {
        eventBus.publish(this, new TargetTableEvent(BaseEntityEventType.SELECTED_ENTITY, selectedLastEntity));
    }

    @Override
    protected Target findEntityByTableValue(final TargetIdName lastSelectedId) {
        return targetManagement.findTargetByControllerIDWithDetails(lastSelectedId.getControllerId());
    }

    @Override
    protected void setManagementEntitiyStateValues(final Set<TargetIdName> values, final TargetIdName lastId) {
        managementUIState.setSelectedTargetIdName(values);
        managementUIState.setLastSelectedTargetIdName(lastId);
    }

    @Override
    protected ManagmentEntityState<TargetIdName> getManagmentEntityState() {
        return null;
    }

    @Override
    protected boolean isMaximized() {
        return managementUIState.isTargetTableMaximized();
    }

    @Override
    protected List<TableColumn> getTableVisibleColumns() {
        final List<TableColumn> columnList = super.getTableVisibleColumns();
        if (!isMaximized()) {
            columnList.add(new TableColumn(SPUIDefinitions.TARGET_STATUS_POLL_TIME, "", 0.0F));
            columnList.add(new TableColumn(SPUIDefinitions.TARGET_STATUS_PIN_TOGGLE_ICON, "", 0.0F));
        }
        return columnList;
    }

    @Override
    public AcceptCriterion getDropAcceptCriterion() {
        return managementViewAcceptCriteria;
    }

    private void reSelectItemsAfterDeletionEvent() {
        Set<Object> values;
        if (isMultiSelect()) {
            values = new HashSet<>((Set<?>) getValue());
        } else {
            values = Sets.newHashSetWithExpectedSize(1);
            values.add(getValue());
        }
        unSelectAll();

        for (final Object value : values) {
            if (getVisibleItemIds().contains(value)) {
                select(value);
            }
        }
    }

    private void refreshOnDelete() {
        final LazyQueryContainer targetContainer = (LazyQueryContainer) getContainerDataSource();
        final int size = targetContainer.size();
        refreshTablecontainer();
        if (size != 0) {
            setData(SPUIDefinitions.DATA_AVAILABLE);
        }
        eventBus.publish(this, new TargetTableEvent(TargetComponentEvent.REFRESH_TARGETS));
    }

    private Map<String, Object> prepareQueryConfigFilters() {
        final Map<String, Object> queryConfig = Maps.newHashMapWithExpectedSize(7);
        managementUIState.getTargetTableFilters().getSearchText()
                .ifPresent(value -> queryConfig.put(SPUIDefinitions.FILTER_BY_TEXT, value));
        managementUIState.getTargetTableFilters().getDistributionSet()
                .ifPresent(value -> queryConfig.put(SPUIDefinitions.FILTER_BY_DISTRIBUTION, value.getId()));
        managementUIState.getTargetTableFilters().getPinnedDistId()
                .ifPresent(value -> queryConfig.put(SPUIDefinitions.ORDER_BY_DISTRIBUTION, value));
        managementUIState.getTargetTableFilters().getTargetFilterQuery()
                .ifPresent(value -> queryConfig.put(SPUIDefinitions.FILTER_BY_TARGET_FILTER_QUERY, value));
        queryConfig.put(SPUIDefinitions.FILTER_BY_NO_TAG, managementUIState.getTargetTableFilters().isNoTagSelected());

        if (isFilteredByTags()) {
            final List<String> list = new ArrayList<>();
            list.addAll(managementUIState.getTargetTableFilters().getClickedTargetTags());
            queryConfig.put(SPUIDefinitions.FILTER_BY_TAG, list.toArray(new String[list.size()]));
        }
        if (isFilteredByStatus()) {
            final List<TargetUpdateStatus> statusList = managementUIState.getTargetTableFilters()
                    .getClickedStatusTargetTags();
            queryConfig.put(SPUIDefinitions.FILTER_BY_STATUS, statusList);
        }
        if (managementUIState.getTargetTableFilters().isOverdueFilterEnabled()) {
            queryConfig.put(SPUIDefinitions.FILTER_BY_OVERDUE_STATE, Boolean.TRUE);
        }
        return queryConfig;
    }

    private Label getTagetPollTime(final Object itemId) {
        final Label statusLabel = new Label();
        statusLabel.addStyleName(ValoTheme.LABEL_SMALL);
        statusLabel.setHeightUndefined();
        statusLabel.setContentMode(ContentMode.HTML);
        final String pollStatusToolTip = (String) getContainerDataSource().getItem(itemId)
                .getItemProperty(SPUILabelDefinitions.VAR_POLL_STATUS_TOOL_TIP).getValue();
        if (HawkbitCommonUtil.trimAndNullIfEmpty(pollStatusToolTip) != null) {
            statusLabel.setValue(FontAwesome.EXCLAMATION_CIRCLE.getHtml());
        } else {
            statusLabel.setValue(FontAwesome.CLOCK_O.getHtml());
        }
        statusLabel.setDescription(pollStatusToolTip);
        return statusLabel;
    }

    private Button getTagetPinButton(final Object itemId) {
        final Button pinBtn = new Button();
        final StringBuilder pinBtnStyle = new StringBuilder(ValoTheme.BUTTON_BORDERLESS_COLORED);
        pinBtnStyle.append(' ');
        pinBtnStyle.append(ValoTheme.BUTTON_SMALL);
        pinBtnStyle.append(' ');
        pinBtnStyle.append(ValoTheme.BUTTON_ICON_ONLY);
        pinBtn.setStyleName(pinBtnStyle.toString());
        pinBtn.setHeightUndefined();
        pinBtn.setData(itemId);
        pinBtn.setId(UIComponentIdProvider.TARGET_PIN_ICON + itemId);
        pinBtn.addClickListener(this::addPinClickListener);
        if (isPinned(((TargetIdName) itemId).getControllerId())) {
            pinBtn.addStyleName(TARGET_PINNED);
            isTargetPinned = Boolean.TRUE;
            targetPinnedBtn = pinBtn;
            eventBus.publish(this, PinUnpinEvent.PIN_TARGET);
        }
        pinBtn.addStyleName(SPUIStyleDefinitions.TARGET_STATUS_PIN_TOGGLE);
        HawkbitCommonUtil.applyStatusLblStyle(this, pinBtn, itemId);
        return pinBtn;
    }

    private boolean isPinned(final String targetId) {
        return managementUIState.getDistributionTableFilters().getPinnedTargetId().isPresent()
                && targetId.equals(managementUIState.getDistributionTableFilters().getPinnedTargetId().get());
    }

    /**
     * Add listener to pin.
     *
     * @param event
     *            as event
     */
    private void addPinClickListener(final ClickEvent event) {
        eventBus.publish(this, DragEvent.HIDE_DROP_HINT);
        checkifAlreadyPinned(event.getButton());
        if (isTargetPinned) {
            pinTarget(event.getButton());
        } else {
            unPinTarget(event.getButton());
        }
    }

    /**
     * Check already pinned.
     *
     * @param eventBtn
     *            as button
     */
    private void checkifAlreadyPinned(final Button eventBtn) {
        final String newPinnedTargetItemId = ((TargetIdName) eventBtn.getData()).getControllerId();
        String targetId = null;
        if (managementUIState.getDistributionTableFilters().getPinnedTargetId().isPresent()) {
            targetId = managementUIState.getDistributionTableFilters().getPinnedTargetId().get();
        }
        if (targetId == null) {
            isTargetPinned = !isTargetPinned;
            managementUIState.getDistributionTableFilters().setPinnedTargetId(newPinnedTargetItemId);
        } else if (targetId.equals(newPinnedTargetItemId)) {
            isTargetPinned = Boolean.FALSE;
        } else {
            isTargetPinned = true;
            managementUIState.getDistributionTableFilters().setPinnedTargetId(newPinnedTargetItemId);
            if (null != targetPinnedBtn) {
                resetPinStyle(targetPinnedBtn);
            }
        }
        targetPinnedBtn = eventBtn;
    }

    private void pinTarget(final Button eventBtn) {
        /* if distribution set is pinned ,unpin target if pinned */
        managementUIState.getTargetTableFilters().setPinnedDistId(null);
        /* on unpin of target dist table should refresh Dist table restyle */
        eventBus.publish(this, PinUnpinEvent.PIN_TARGET);
        /* change target table styling */
        styleTargetTable();
        eventBtn.addStyleName(TARGET_PINNED);
        isTargetPinned = Boolean.FALSE;
    }

    private void unPinTarget(final Button eventBtn) {
        managementUIState.getDistributionTableFilters().setPinnedTargetId(null);
        eventBus.publish(this, PinUnpinEvent.UNPIN_TARGET);
        resetPinStyle(eventBtn);
    }

    private void resetPinStyle(final Button pinBtn) {
        pinBtn.removeStyleName(TARGET_PINNED);
        pinBtn.addStyleName(SPUIStyleDefinitions.TARGET_STATUS_PIN_TOGGLE);
        HawkbitCommonUtil.applyStatusLblStyle(this, pinBtn, pinBtn.getData());
    }

    /**
     * Set style of target table.
     */
    private void styleTargetTable() {
        setCellStyleGenerator((source, itemId, propertyId) -> null);
    }

    @Override
    protected void onDropEventFromTable(final DragAndDropEvent event) {
        dsToTargetAssignment(event);
    }

    @Override
    protected void onDropEventFromWrapper(final DragAndDropEvent event) {
        if (isNoTagAssigned(event)) {
            tagAssignment(event);
        }
    }

    private Boolean isNoTagAssigned(final DragAndDropEvent event) {
        final String tagName = ((DragAndDropWrapper) (event.getTransferable().getSourceComponent())).getData()
                .toString();
        if (tagName.equals(SPUIDefinitions.TARGET_TAG_BUTTON)) {
            notification.displayValidationError(
                    i18n.get("message.tag.cannot.be.assigned", new Object[] { i18n.get("label.no.tag.assigned") }));
            return false;
        }
        return true;
    }

    private void tagAssignment(final DragAndDropEvent event) {
        final List<String> targetList = getDraggedTargetList(event).stream()
                .map(targetIdName -> targetIdName.getControllerId()).collect(Collectors.toList());

        final String targTagName = HawkbitCommonUtil.removePrefix(event.getTransferable().getSourceComponent().getId(),
                SPUIDefinitions.TARGET_TAG_ID_PREFIXS);
        if (targetList.isEmpty()) {
            final String actionDidNotWork = i18n.get("message.action.did.not.work");
            notification.displayValidationError(actionDidNotWork);
            return;
        }

        final TargetTagAssignmentResult result = targetManagement.toggleTagAssignment(targetList, targTagName);

        final List<String> tagsClickedList = managementUIState.getTargetTableFilters().getClickedTargetTags();
        notification.displaySuccess(HawkbitCommonUtil.createAssignmentMessage(targTagName, result, i18n));
        if (result.getUnassigned() >= 1 && !tagsClickedList.isEmpty()) {
            refreshFilter();
        }
    }

    @Override
    protected boolean validateDragAndDropWrapper(final DragAndDropWrapper wrapperSource) {
        final String tagName = HawkbitCommonUtil.removePrefix(wrapperSource.getId(),
                SPUIDefinitions.TARGET_TAG_ID_PREFIXS);
        if (wrapperSource.getId().startsWith(SPUIDefinitions.TARGET_TAG_ID_PREFIXS)) {
            if ("NO TAG".equals(tagName)) {
                notification.displayValidationError(i18n.get(ACTION_NOT_ALLOWED_MSG));
                return false;
            }
        } else {
            notification.displayValidationError(i18n.get(ACTION_NOT_ALLOWED_MSG));
            return false;
        }

        return true;
    }

    @Override
    protected String getDropTableId() {
        return UIComponentIdProvider.DIST_TABLE_ID;
    }

    @Override
    protected boolean hasDropPermission() {
        return permChecker.hasUpdateTargetPermission();
    }

    private void dsToTargetAssignment(final DragAndDropEvent event) {
        final TableTransferable transferable = (TableTransferable) event.getTransferable();
        final AbstractTable<NamedEntity, DistributionSetIdName> source = (AbstractTable<NamedEntity, DistributionSetIdName>) transferable
                .getSourceComponent();
        final AbstractSelectTargetDetails dropData = (AbstractSelectTargetDetails) event.getTargetDetails();
        final Object targetItemId = dropData.getItemIdOver();
        LOG.debug("Adding a log to check if targetItemId is null : {} ", targetItemId);
        if (targetItemId != null) {
            final TargetIdName targetId = (TargetIdName) targetItemId;
            String message = null;

            for (final DistributionSetIdName distributionNameId : source.getDeletedEntityByTransferable(transferable)) {
                if (null != distributionNameId) {
                    if (managementUIState.getAssignedList().keySet().contains(targetId)
                            && managementUIState.getAssignedList().get(targetId).equals(distributionNameId)) {
                        message = getPendingActionMessage(message,
                                HawkbitCommonUtil.getDistributionNameAndVersion(distributionNameId.getName(),
                                        distributionNameId.getVersion()),
                                targetId.getControllerId());
                    } else {
                        managementUIState.getAssignedList().put(targetId, distributionNameId);
                    }
                }
            }
            showOrHidePopupAndNotification(message);
        }
    }

    /**
     * Hide and show Notification Msg.
     *
     * @param message
     *            as msg
     */
    private void showOrHidePopupAndNotification(final String message) {
        if (null != managementUIState.getAssignedList() && !managementUIState.getAssignedList().isEmpty()) {
            eventBus.publish(this, ManagementUIEvent.UPDATE_COUNT);
        }
        if (null != message) {
            notification.displayValidationError(message);
        }
    }

    /**
     * Get message for pending Action.
     *
     * @param message
     *            as message
     * @param distName
     *            as Name
     * @param targetId
     *            as ID of Traget
     * @return String as msg
     */
    private String getPendingActionMessage(final String message, final String distName, final String targetId) {
        if (message == null) {
            return i18n.get("message.dist.pending.action", new Object[] { targetId, distName });
        }
        return i18n.get("message.target.assigned.pending");
    }

    /**
     * To update target details in the table.
     *
     * @param updatedTarget
     *            as reference
     */
    @SuppressWarnings("unchecked")
    public void updateTarget(final Target updatedTarget) {
        if (updatedTarget != null) {
            final Item item = getItem(updatedTarget.getTargetIdName());
            /* Update the new Name, Description and poll date */
            item.getItemProperty(SPUILabelDefinitions.VAR_NAME).setValue(updatedTarget.getName());

            // TO DO update SPUILabelDefinitions.ASSIGNED_DISTRIBUTION_NAME_VER
            // &
            // SPUILabelDefinitions.ASSIGNED_DISTRIBUTION_NAME_VER

            /*
             * Update the last query which will trigger the value change lister
             * registered for the target last query column. That listener will
             * update the latest query date for this target in the tooltip.
             */
            item.getItemProperty(SPUILabelDefinitions.LAST_QUERY_DATE)
                    .setValue(updatedTarget.getTargetInfo().getLastTargetQuery());

            item.getItemProperty(SPUILabelDefinitions.VAR_LAST_MODIFIED_BY)
                    .setValue(UserDetailsFormatter.loadAndFormatLastModifiedBy(updatedTarget));
            item.getItemProperty(SPUILabelDefinitions.VAR_LAST_MODIFIED_DATE)
                    .setValue(SPDateTimeUtil.getFormattedDate(updatedTarget.getLastModifiedAt()));
            item.getItemProperty(SPUILabelDefinitions.VAR_DESC).setValue(updatedTarget.getDescription());

            /*
             * Update the status which will trigger the value change lister
             * registered for the target update status. That listener will
             * update the new status icon showing for this target in the table.
             */
            item.getItemProperty(SPUILabelDefinitions.VAR_TARGET_STATUS)
                    .setValue(updatedTarget.getTargetInfo().getUpdateStatus());
        }
    }

    private static boolean checkFilterEvent(final TargetFilterEvent filterEvent) {
        return isNormalFilter(filterEvent) || isRemoveFilterEvent(filterEvent) || isStatusFilterEvent(filterEvent);
    }

    private static boolean isStatusFilterEvent(final TargetFilterEvent filterEvent) {
        return filterEvent == TargetFilterEvent.FILTER_BY_STATUS
                || filterEvent == TargetFilterEvent.REMOVE_FILTER_BY_STATUS;
    }

    private static boolean isRemoveFilterEvent(final TargetFilterEvent filterEvent) {
        return filterEvent == REMOVE_FILTER_BY_TEXT || filterEvent == REMOVE_FILTER_BY_TAG
                || filterEvent == REMOVE_FILTER_BY_DISTRIBUTION || filterEvent == REMOVE_FILTER_BY_TARGET_FILTER_QUERY;
    }

    private static boolean isNormalFilter(final TargetFilterEvent filterEvent) {
        return filterEvent == FILTER_BY_TEXT || filterEvent == FILTER_BY_TAG || filterEvent == FILTER_BY_DISTRIBUTION
                || filterEvent == FILTER_BY_TARGET_FILTER_QUERY;
    }

    private String getTargetTableStyle(final Long assignedDistributionSetId, final Long installedDistributionSetId) {
        final Long distPinned = managementUIState.getTargetTableFilters().getPinnedDistId().isPresent()
                ? managementUIState.getTargetTableFilters().getPinnedDistId().get() : null;

        if (null != distPinned && distPinned.equals(installedDistributionSetId)) {
            return SPUIDefinitions.HIGHTLIGHT_GREEN;
        } else if (null != distPinned && distPinned.equals(assignedDistributionSetId)) {
            return SPUIDefinitions.HIGHTLIGHT_ORANGE;
        }
        return null;
    }

    private String createTargetTableStyle(final Object itemId, final Object propertyId) {
        if (null == propertyId) {
            final Item item = getItem(itemId);
            final Long assignedDistributionSetId = (Long) item
                    .getItemProperty(SPUILabelDefinitions.ASSIGNED_DISTRIBUTION_ID).getValue();
            final Long installedDistributionSetId = (Long) item
                    .getItemProperty(SPUILabelDefinitions.INSTALLED_DISTRIBUTION_ID).getValue();
            return getTargetTableStyle(assignedDistributionSetId, installedDistributionSetId);
        }
        return null;
    }

    private void styleTargetTableOnPinning() {
        setCellStyleGenerator(new Table.CellStyleGenerator() {
            private static final long serialVersionUID = 1L;

            @Override
            public String getStyle(final Table source, final Object itemId, final Object propertyId) {
                return createTargetTableStyle(itemId, propertyId);
            }
        });
    }

    private void restoreTargetTableStyle() {
        setCellStyleGenerator(new Table.CellStyleGenerator() {
            private static final long serialVersionUID = 1L;

            @Override
            public String getStyle(final Table source, final Object itemId, final Object propertyId) {
                return null;
            }
        });
    }

    private void refreshTargets() {
        final LazyQueryContainer targetContainer = (LazyQueryContainer) getContainerDataSource();
        final int size = targetContainer.size();
        if (size < SPUIDefinitions.MAX_TABLE_ENTRIES) {
            refreshTablecontainer();
        } else {
            // If table is not refreshed , explicitly target total count and
            // truncated count has to be updated
            resetTargetCountDetails();
        }

        if (size != 0) {
            setData(SPUIDefinitions.DATA_AVAILABLE);
        }

        eventBus.publish(this, new TargetTableEvent(TargetComponentEvent.REFRESH_TARGETS));
    }

    @SuppressWarnings("unchecked")
    private void updateVisibleItemOnEvent(final TargetInfo targetInfo) {
        final Target target = targetInfo.getTarget();
        final TargetIdName targetIdName = target.getTargetIdName();

        final LazyQueryContainer targetContainer = (LazyQueryContainer) getContainerDataSource();
        final Item item = targetContainer.getItem(targetIdName);

        item.getItemProperty(SPUILabelDefinitions.VAR_NAME).setValue(target.getName());
        item.getItemProperty(SPUILabelDefinitions.VAR_POLL_STATUS_TOOL_TIP)
                .setValue(HawkbitCommonUtil.getPollStatusToolTip(targetInfo.getPollStatus(), i18n));
        item.getItemProperty(SPUILabelDefinitions.VAR_TARGET_STATUS).setValue(targetInfo.getUpdateStatus());
    }

    private boolean isLastSelectedTarget(final TargetIdName targetIdName) {
        return null != managementUIState.getLastSelectedTargetIdName()
                && managementUIState.getLastSelectedTargetIdName().equals(targetIdName);
    }

    private boolean isFilterEnabled() {
        final TargetTableFilters targetTableFilters = managementUIState.getTargetTableFilters();
        return targetTableFilters.getSearchText().isPresent() || !targetTableFilters.getClickedTargetTags().isEmpty()
                || !targetTableFilters.getClickedStatusTargetTags().isEmpty()
                || targetTableFilters.getTargetFilterQuery().isPresent();
    }

    /**
     * Select all rows in the table.
     */
    @Override
    public void selectAll() {
        // As Vaadin Table only returns the current ItemIds which are visible
        // you don't need to search explicit for them.
        setValue(getItemIds());
    }

    /**
     * Clear all selections in the table.
     */
    private void unSelectAll() {
        setValue(null);
    }

    @Override
    protected void setDataAvailable(final boolean available) {
        managementUIState.setNoDataAvilableTarget(!available);
    }

    /**
     * Set total target count and count of targets truncated in target table.
     */
    private void resetTargetCountDetails() {
        final long totalTargetsCount = getTotalTargetsCount();
        managementUIState.setTargetsCountAll(totalTargetsCount);

        Collection<TargetUpdateStatus> status = null;
        Boolean overdueState = null;
        String[] targetTags = null;
        Long distributionId = null;
        String searchText = null;
        Long pinnedDistId = null;

        if (isFilteredByTags()) {
            targetTags = managementUIState.getTargetTableFilters().getClickedTargetTags().toArray(new String[0]);
        }
        if (isFilteredByStatus()) {
            status = managementUIState.getTargetTableFilters().getClickedStatusTargetTags();
        }
        if (managementUIState.getTargetTableFilters().isOverdueFilterEnabled()) {
            overdueState = managementUIState.getTargetTableFilters().isOverdueFilterEnabled();
        }
        if (managementUIState.getTargetTableFilters().getDistributionSet().isPresent()) {
            distributionId = managementUIState.getTargetTableFilters().getDistributionSet().get().getId();
        }
        if (isFilteredByText()) {
            searchText = String.format("%%%s%%", managementUIState.getTargetTableFilters().getSearchText().get());
        }
        final boolean noTagClicked = managementUIState.getTargetTableFilters().isNoTagSelected();
        if (managementUIState.getTargetTableFilters().getPinnedDistId().isPresent()) {
            pinnedDistId = managementUIState.getTargetTableFilters().getPinnedDistId().get();
        }

        final long size = getTargetsCountWithFilter(totalTargetsCount, pinnedDistId,
                new FilterParams(distributionId, status, overdueState, searchText, noTagClicked, targetTags));

        if (size > SPUIDefinitions.MAX_TABLE_ENTRIES) {
            managementUIState.setTargetsTruncated(size - SPUIDefinitions.MAX_TABLE_ENTRIES);
        }
    }

    private long getTargetsCountWithFilter(final long totalTargetsCount,
            // final Collection<TargetUpdateStatus> status,
            // final Boolean overdueState, final String[] targetTags, final Long
            // distributionId, final String searchText,
            // final Boolean noTagClicked
            final Long pinnedDistId, final FilterParams filterParams) {
        final long size;
        if (managementUIState.getTargetTableFilters().getTargetFilterQuery().isPresent()) {
            size = targetManagement.countTargetByTargetFilterQuery(
                    managementUIState.getTargetTableFilters().getTargetFilterQuery().get());
<<<<<<< HEAD
        } else if (!anyFilterSelected(filterParams.getFilterByStatus(), pinnedDistId,
                filterParams.getSelectTargetWithNoTag(), filterParams.getFilterByTagNames(),
                filterParams.getFilterBySearchText())) {
=======
        } else if (noFilterSelected(status, pinnedDistId, noTagClicked, targetTags, searchText)) {
>>>>>>> c7129e6e
            size = totalTargetsCount;
        } else {
            size = targetManagement.countTargetByFilters(filterParams.getFilterByStatus(),
                    filterParams.getOverdueState(), filterParams.getFilterBySearchText(),
                    filterParams.getFilterByDistributionId(), filterParams.getSelectTargetWithNoTag(),
                    filterParams.getFilterByTagNames());
        }
        return size;
    }

    private boolean isFilteredByText() {
        return managementUIState.getTargetTableFilters().getSearchText().isPresent()
                && !Strings.isNullOrEmpty(managementUIState.getTargetTableFilters().getSearchText().get());
    }

    private static boolean noFilterSelected(final Collection<TargetUpdateStatus> status, final Long distributionId,
            final Boolean noTagClicked, final String[] targetTags, final String searchText) {
        return CollectionUtils.isEmpty(status) && distributionId == null && Strings.isNullOrEmpty(searchText)
                && !isTagSelected(targetTags, noTagClicked);
    }

    private static Boolean isTagSelected(final String[] targetTags, final Boolean noTagClicked) {
        return targetTags == null && !noTagClicked;
    }

    private long getTotalTargetsCount() {
        return targetManagement.countTargetsAll();
    }

    private boolean isFilteredByStatus() {
        return !managementUIState.getTargetTableFilters().getClickedStatusTargetTags().isEmpty();
    }

    private boolean isFilteredByTags() {
        return !managementUIState.getTargetTableFilters().getClickedTargetTags().isEmpty();
    }
}<|MERGE_RESOLUTION|>--- conflicted
+++ resolved
@@ -26,11 +26,8 @@
 import java.util.stream.Collectors;
 import java.util.stream.Stream;
 
-<<<<<<< HEAD
+import org.apache.commons.collections4.CollectionUtils;
 import org.eclipse.hawkbit.repository.FilterParams;
-=======
-import org.apache.commons.collections4.CollectionUtils;
->>>>>>> c7129e6e
 import org.eclipse.hawkbit.repository.SpPermissionChecker;
 import org.eclipse.hawkbit.repository.TargetManagement;
 import org.eclipse.hawkbit.repository.eventbus.event.TargetDeletedEvent;
@@ -885,22 +882,14 @@
     }
 
     private long getTargetsCountWithFilter(final long totalTargetsCount,
-            // final Collection<TargetUpdateStatus> status,
-            // final Boolean overdueState, final String[] targetTags, final Long
-            // distributionId, final String searchText,
-            // final Boolean noTagClicked
             final Long pinnedDistId, final FilterParams filterParams) {
         final long size;
         if (managementUIState.getTargetTableFilters().getTargetFilterQuery().isPresent()) {
             size = targetManagement.countTargetByTargetFilterQuery(
                     managementUIState.getTargetTableFilters().getTargetFilterQuery().get());
-<<<<<<< HEAD
-        } else if (!anyFilterSelected(filterParams.getFilterByStatus(), pinnedDistId,
+        } else if (noFilterSelected(filterParams.getFilterByStatus(), pinnedDistId,
                 filterParams.getSelectTargetWithNoTag(), filterParams.getFilterByTagNames(),
                 filterParams.getFilterBySearchText())) {
-=======
-        } else if (noFilterSelected(status, pinnedDistId, noTagClicked, targetTags, searchText)) {
->>>>>>> c7129e6e
             size = totalTargetsCount;
         } else {
             size = targetManagement.countTargetByFilters(filterParams.getFilterByStatus(),
