--- conflicted
+++ resolved
@@ -34,10 +34,7 @@
 import org.eclipse.hawkbit.repository.model.TargetTagAssignmentResult;
 import org.eclipse.hawkbit.repository.model.TargetUpdateStatus;
 import org.eclipse.hawkbit.ui.common.ManagmentEntityState;
-<<<<<<< HEAD
-=======
 import org.eclipse.hawkbit.ui.common.UserDetailsFormatter;
->>>>>>> 26b581e9
 import org.eclipse.hawkbit.ui.common.table.AbstractTable;
 import org.eclipse.hawkbit.ui.common.table.BaseEntityEventType;
 import org.eclipse.hawkbit.ui.filter.FilterExpression;
@@ -144,10 +141,7 @@
         addActionHandler(this);
         actionSelectAll = new ShortcutAction(i18n.get("action.target.table.selectall"));
         actionUnSelectAll = new ShortcutAction(i18n.get("action.target.table.clear"));
-<<<<<<< HEAD
-=======
         setItemDescriptionGenerator(new AssignInstalledDSTooltipGenerator());
->>>>>>> 26b581e9
     }
 
     /**
@@ -341,14 +335,11 @@
         if (!isMaximized()) {
             columnList.add(new TableColumn(SPUIDefinitions.TARGET_STATUS_POLL_TIME, "", 0.0F));
             columnList.add(new TableColumn(SPUIDefinitions.TARGET_STATUS_PIN_TOGGLE_ICON, "", 0.0F));
-<<<<<<< HEAD
-=======
         }else{
             columnList.add(new TableColumn(SPUILabelDefinitions.ASSIGNED_DISTRIBUTION_NAME_VER,
                     i18n.get("header.assigned.ds"), 0.1F));
             columnList.add(new TableColumn(SPUILabelDefinitions.INSTALLED_DISTRIBUTION_NAME_VER,
                     i18n.get("header.installed.ds"), 0.1F));
->>>>>>> 26b581e9
         }
         return columnList;
 
@@ -653,20 +644,9 @@
 
     private static Set<DistributionSetIdName> getDraggedDistributionSet(final TableTransferable transferable,
             final Table source) {
-<<<<<<< HEAD
-        final Set<DistributionSetIdName> distSelected = getTableValue(source);
-        final Set<DistributionSetIdName> distributionIdSet = new HashSet<>();
-        if (!distSelected.contains(transferable.getData(ITEMID))) {
-            distributionIdSet.add((DistributionSetIdName) transferable.getData(ITEMID));
-        } else {
-            distributionIdSet.addAll(distSelected);
-        }
-        return distributionIdSet;
-=======
         @SuppressWarnings("unchecked")
         final AbstractTable<?, DistributionSetIdName> distTable = (AbstractTable<?, DistributionSetIdName>) source;
         return distTable.getDeletedEntityByTransferable(transferable);
->>>>>>> 26b581e9
     }
 
     private Boolean validateDragAndDropWrapper(final Component compsource) {
