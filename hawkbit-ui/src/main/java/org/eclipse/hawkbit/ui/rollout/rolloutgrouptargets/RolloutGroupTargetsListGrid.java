/**
 * Copyright (c) 2015 Bosch Software Innovations GmbH and others.
 *
 * All rights reserved. This program and the accompanying materials
 * are made available under the terms of the Eclipse Public License v1.0
 * which accompanies this distribution, and is available at
 * http://www.eclipse.org/legal/epl-v10.html
 */
package org.eclipse.hawkbit.ui.rollout.rolloutgrouptargets;

import java.util.ArrayList;
import java.util.EnumMap;
import java.util.List;
import java.util.Locale;
import java.util.Map;

import org.eclipse.hawkbit.repository.model.Action.Status;
import org.eclipse.hawkbit.repository.model.RolloutGroup;
import org.eclipse.hawkbit.repository.model.RolloutGroup.RolloutGroupStatus;
import org.eclipse.hawkbit.ui.common.grid.AbstractGrid;
import org.eclipse.hawkbit.ui.customrenderers.renderers.HtmlLabelRenderer;
import org.eclipse.hawkbit.ui.rollout.StatusFontIcon;
import org.eclipse.hawkbit.ui.rollout.event.RolloutEvent;
import org.eclipse.hawkbit.ui.rollout.state.RolloutUIState;
import org.eclipse.hawkbit.ui.utils.HawkbitCommonUtil;
import org.eclipse.hawkbit.ui.utils.SPUIComponetIdProvider;
import org.eclipse.hawkbit.ui.utils.SPUIDefinitions;
import org.eclipse.hawkbit.ui.utils.SPUILabelDefinitions;
import org.eclipse.hawkbit.ui.utils.SPUIStyleDefinitions;
import org.springframework.beans.factory.annotation.Autowired;
import org.vaadin.addons.lazyquerycontainer.BeanQueryFactory;
import org.vaadin.addons.lazyquerycontainer.LazyQueryContainer;
import org.vaadin.addons.lazyquerycontainer.LazyQueryDefinition;
import org.vaadin.spring.events.EventScope;
import org.vaadin.spring.events.annotation.EventBusListenerMethod;

import com.vaadin.data.Container;
import com.vaadin.data.util.converter.Converter;
import com.vaadin.server.FontAwesome;
import com.vaadin.spring.annotation.SpringComponent;
import com.vaadin.spring.annotation.ViewScope;

/**
 * 
 * Grid component with targets of rollout group.
 *
 */
@SpringComponent
@ViewScope
public class RolloutGroupTargetsListGrid extends AbstractGrid {

    private static final long serialVersionUID = -2244756637458984597L;
  
    @Autowired
    private transient RolloutUIState rolloutUIState;

    private transient Map<Status, StatusFontIcon> statusIconMap = new EnumMap<>(Status.class);


    @EventBusListenerMethod(scope = EventScope.SESSION)
    void onEvent(final RolloutEvent event) {
        if (RolloutEvent.SHOW_ROLLOUT_GROUP_TARGETS != event) {
            return;
        }
        ((LazyQueryContainer) getContainerDataSource()).refresh();
        eventBus.publish(this, RolloutEvent.SHOW_ROLLOUT_GROUP_TARGETS_COUNT);
    }

    @Override
    protected Container createContainer() {
        final BeanQueryFactory<RolloutGroupTargetsBeanQuery> rolloutgrouBeanQueryFactory = new BeanQueryFactory<>(
                RolloutGroupTargetsBeanQuery.class);
        return new LazyQueryContainer(
                new LazyQueryDefinition(true, SPUIDefinitions.PAGE_SIZE, SPUILabelDefinitions.VAR_ID),
                rolloutgrouBeanQueryFactory);
    }

    @Override
    protected void addContainerProperties() {
        final LazyQueryContainer rolloutGroupTargetGridContainer = (LazyQueryContainer) getContainerDataSource();
        rolloutGroupTargetGridContainer.addContainerProperty(SPUILabelDefinitions.VAR_NAME, String.class, "", false,
                true);
        rolloutGroupTargetGridContainer.addContainerProperty(SPUILabelDefinitions.VAR_STATUS, Status.class,
                Status.RETRIEVED, false, false);
        rolloutGroupTargetGridContainer.addContainerProperty(SPUILabelDefinitions.VAR_CREATED_BY, String.class, null,
                false, true);
        rolloutGroupTargetGridContainer.addContainerProperty(SPUILabelDefinitions.VAR_LAST_MODIFIED_BY, String.class,
                null, false, true);
        rolloutGroupTargetGridContainer.addContainerProperty(SPUILabelDefinitions.VAR_CREATED_DATE, String.class, null,
                false, true);
        rolloutGroupTargetGridContainer.addContainerProperty(SPUILabelDefinitions.VAR_LAST_MODIFIED_DATE, String.class,
                null, false, true);
        rolloutGroupTargetGridContainer.addContainerProperty(SPUILabelDefinitions.VAR_DESC, String.class, "", false,
                true);
    }

    @Override
    protected void setColumnExpandRatio() {
        getColumn(SPUILabelDefinitions.VAR_NAME).setMinimumWidth(20);
        getColumn(SPUILabelDefinitions.VAR_NAME).setMaximumWidth(280);

        getColumn(SPUILabelDefinitions.VAR_STATUS).setMinimumWidth(50);
        getColumn(SPUILabelDefinitions.VAR_STATUS).setMaximumWidth(80);

        getColumn(SPUILabelDefinitions.VAR_CREATED_DATE).setMaximumWidth(180);
        getColumn(SPUILabelDefinitions.VAR_CREATED_DATE).setMinimumWidth(30);

        getColumn(SPUILabelDefinitions.VAR_CREATED_BY).setMaximumWidth(180);
        getColumn(SPUILabelDefinitions.VAR_CREATED_BY).setMinimumWidth(50);

        getColumn(SPUILabelDefinitions.VAR_LAST_MODIFIED_DATE).setMaximumWidth(180);
        getColumn(SPUILabelDefinitions.VAR_LAST_MODIFIED_DATE).setMinimumWidth(30);

        getColumn(SPUILabelDefinitions.VAR_LAST_MODIFIED_BY).setMaximumWidth(180);
        getColumn(SPUILabelDefinitions.VAR_LAST_MODIFIED_BY).setMinimumWidth(50);

        setFrozenColumnCount(getColumns().size());

    }

    @Override
    protected void setColumnHeaderNames() {
        getColumn(SPUILabelDefinitions.VAR_NAME).setHeaderCaption(i18n.get("header.name"));
        getColumn(SPUILabelDefinitions.VAR_STATUS).setHeaderCaption(i18n.get("header.status"));
        getColumn(SPUILabelDefinitions.VAR_CREATED_DATE).setHeaderCaption(i18n.get("header.createdDate"));
        getColumn(SPUILabelDefinitions.VAR_CREATED_BY).setHeaderCaption(i18n.get("header.createdBy"));
        getColumn(SPUILabelDefinitions.VAR_LAST_MODIFIED_DATE).setHeaderCaption(i18n.get("header.modifiedDate"));
        getColumn(SPUILabelDefinitions.VAR_LAST_MODIFIED_BY).setHeaderCaption(i18n.get("header.modifiedBy"));
        getColumn(SPUILabelDefinitions.VAR_DESC).setHeaderCaption(i18n.get("header.description"));
    }

    @Override
    protected String getGridId() {
        return SPUIComponetIdProvider.ROLLOUT_GROUP_TARGETS_LIST_GRID_ID;
    }

    @Override
    protected void setColumnProperties() {
        final List<Object> columnList = new ArrayList<>();
        columnList.add(SPUILabelDefinitions.VAR_NAME);
        columnList.add(SPUILabelDefinitions.VAR_CREATED_DATE);
        columnList.add(SPUILabelDefinitions.VAR_CREATED_BY);
        columnList.add(SPUILabelDefinitions.VAR_LAST_MODIFIED_DATE);
        columnList.add(SPUILabelDefinitions.VAR_LAST_MODIFIED_BY);
        columnList.add(SPUILabelDefinitions.VAR_STATUS);
        columnList.add(SPUILabelDefinitions.VAR_DESC);
        setColumnOrder(columnList.toArray());
        alignColumns();
    }

    @Override
    protected void addColumnRenderes() {
        createRolloutStatusToFontMap();
        getColumn(SPUILabelDefinitions.VAR_STATUS).setRenderer(new HtmlLabelRenderer(), new StatusConverter());
    }

    @Override
    protected void setHiddenColumns() {
        // No hidden columns
    }

    @Override
    protected CellDescriptionGenerator getDescriptionGenerator() {
        return cell -> getDescription(cell);
    }

    private void alignColumns() {
        setCellStyleGenerator(new CellStyleGenerator() {
            private static final long serialVersionUID = 5573570647129792429L;

            @Override
            public String getStyle(final CellReference cellReference) {
                if (SPUILabelDefinitions.VAR_STATUS.equals(cellReference.getPropertyId())) {
                    return "centeralign";
                }
                return null;
            }
        });
    }

    /**
     * 
     * Converts {@link Status} into string with status icon details.
     *
     */
    private class StatusConverter implements Converter<String, Status> {
        private static final long serialVersionUID = -7467206089699548808L;

        @Override
        public Status convertToModel(final String value, final Class<? extends Status> targetType,
                final Locale locale) {
            return null;
        }

        @Override
        public String convertToPresentation(final Status status, final Class<? extends String> targetType,
                final Locale locale) {
            if (status == null) {
                // Actions are not created for targets when rollout's status is
                // READY and when duplicate assignment is done. In these cases
                // display a appropriate status with description
                return getStatus();
            }
            return processActionStatus(status);
        }

        @Override
        public Class<Status> getModelType() {
            return Status.class;
        }

        @Override
        public Class<String> getPresentationType() {
            return String.class;
        }

        private String processActionStatus(final Status status) {
            final StatusFontIcon statusFontIcon = statusIconMap.get(status);
            final String codePoint = HawkbitCommonUtil.getCodePoint(statusFontIcon);
            return HawkbitCommonUtil.getStatusLabelDetailsInString(codePoint, statusFontIcon.getStyle(), null);
        }

<<<<<<< HEAD
        private String getStatus() {
            final RolloutGroup rolloutGroup = rolloutUIState.getRolloutGroup().isPresent()
                    ? rolloutUIState.getRolloutGroup().get() : null;
            if (rolloutGroup != null && rolloutGroup.getStatus() == RolloutGroupStatus.READY) {
                return HawkbitCommonUtil.getStatusLabelDetailsInString(
                        Integer.toString(FontAwesome.DOT_CIRCLE_O.getCodepoint()), "statusIconLightBlue", null);
            }
            if (rolloutGroup != null && rolloutGroup.getStatus() == RolloutGroupStatus.FINISHED) {
                return HawkbitCommonUtil.getStatusLabelDetailsInString(
                        Integer.toString(FontAwesome.MINUS_CIRCLE.getCodepoint()), "statusIconBlue", null);
            }
            return HawkbitCommonUtil.getStatusLabelDetailsInString(
                    Integer.toString(FontAwesome.QUESTION_CIRCLE.getCodepoint()), "statusIconBlue", null);
        }

=======
    private String processActionStatus(final Status status) {
        final StatusFontIcon statusFontIcon = statusIconMap.get(status);
        if (statusFontIcon == null) {
            return null;
        }
        final String codePoint = statusFontIcon.getFontIcon() != null
                ? Integer.toString(statusFontIcon.getFontIcon().getCodepoint()) : null;
        return HawkbitCommonUtil.getStatusLabelDetailsInString(codePoint, statusFontIcon.getStyle(), null);
>>>>>>> dd7006b6
    }

    private void createRolloutStatusToFontMap() {
        statusIconMap.put(Status.FINISHED,
                new StatusFontIcon(FontAwesome.CHECK_CIRCLE, SPUIStyleDefinitions.STATUS_ICON_GREEN));
        statusIconMap.put(Status.SCHEDULED,
                new StatusFontIcon(FontAwesome.HOURGLASS_1, SPUIStyleDefinitions.STATUS_ICON_PENDING));
        statusIconMap.put(Status.RUNNING,
                new StatusFontIcon(FontAwesome.ADJUST, SPUIStyleDefinitions.STATUS_ICON_YELLOW));
        statusIconMap.put(Status.RETRIEVED,
                new StatusFontIcon(FontAwesome.ADJUST, SPUIStyleDefinitions.STATUS_ICON_YELLOW));
        statusIconMap.put(Status.WARNING,
                new StatusFontIcon(FontAwesome.ADJUST, SPUIStyleDefinitions.STATUS_ICON_YELLOW));
        statusIconMap.put(Status.DOWNLOAD,
                new StatusFontIcon(FontAwesome.ADJUST, SPUIStyleDefinitions.STATUS_ICON_YELLOW));
        statusIconMap.put(Status.CANCELING,
                new StatusFontIcon(FontAwesome.TIMES_CIRCLE, SPUIStyleDefinitions.STATUS_ICON_PENDING));
        statusIconMap.put(Status.CANCELED,
                new StatusFontIcon(FontAwesome.TIMES_CIRCLE, SPUIStyleDefinitions.STATUS_ICON_GREEN));
        statusIconMap.put(Status.ERROR,
                new StatusFontIcon(FontAwesome.EXCLAMATION_CIRCLE, SPUIStyleDefinitions.STATUS_ICON_RED));
    }

<<<<<<< HEAD
=======
    private String getStatus() {
        final RolloutGroup rolloutGroup = rolloutUIState.getRolloutGroup().isPresent()
                ? rolloutUIState.getRolloutGroup().get() : null;
        if (rolloutGroup != null && rolloutGroup.getStatus() == RolloutGroupStatus.READY) {
            return HawkbitCommonUtil.getStatusLabelDetailsInString(
                    Integer.toString(FontAwesome.DOT_CIRCLE_O.getCodepoint()), "statusIconLightBlue", null);
        } else if (rolloutGroup != null && rolloutGroup.getStatus() == RolloutGroupStatus.FINISHED) {
            return HawkbitCommonUtil.getStatusLabelDetailsInString(
                    Integer.toString(FontAwesome.MINUS_CIRCLE.getCodepoint()), "statusIconBlue", null);
        } else {
            return HawkbitCommonUtil.getStatusLabelDetailsInString(
                    Integer.toString(FontAwesome.QUESTION_CIRCLE.getCodepoint()), "statusIconBlue", null);
        }
    }

>>>>>>> dd7006b6
    private String getDescription(final CellReference cell) {
        if (!SPUILabelDefinitions.VAR_STATUS.equals(cell.getPropertyId())) {
            return null;
        }
        if (cell.getProperty().getValue() == null) {
            // status could be null when there is no action.
            return getDescriptionWhenNoAction();
        }
        return cell.getProperty().getValue().toString().toLowerCase();
    }

    private String getDescriptionWhenNoAction() {
        final RolloutGroup rolloutGroup = rolloutUIState.getRolloutGroup().isPresent()
                ? rolloutUIState.getRolloutGroup().get() : null;
        if (rolloutGroup != null && rolloutGroup.getStatus() == RolloutGroupStatus.READY) {
            return RolloutGroupStatus.READY.toString().toLowerCase();
        } else if (rolloutGroup != null && rolloutGroup.getStatus() == RolloutGroupStatus.FINISHED) {
            final String ds = rolloutUIState.getRolloutDistributionSet().isPresent()
                    ? rolloutUIState.getRolloutDistributionSet().get() : "";
            return i18n.get("message.dist.already.assigned", new Object[] { ds });
        }
        return "unknown";
    }
}<|MERGE_RESOLUTION|>--- conflicted
+++ resolved
@@ -220,7 +220,6 @@
             return HawkbitCommonUtil.getStatusLabelDetailsInString(codePoint, statusFontIcon.getStyle(), null);
         }
 
-<<<<<<< HEAD
         private String getStatus() {
             final RolloutGroup rolloutGroup = rolloutUIState.getRolloutGroup().isPresent()
                     ? rolloutUIState.getRolloutGroup().get() : null;
@@ -236,16 +235,6 @@
                     Integer.toString(FontAwesome.QUESTION_CIRCLE.getCodepoint()), "statusIconBlue", null);
         }
 
-=======
-    private String processActionStatus(final Status status) {
-        final StatusFontIcon statusFontIcon = statusIconMap.get(status);
-        if (statusFontIcon == null) {
-            return null;
-        }
-        final String codePoint = statusFontIcon.getFontIcon() != null
-                ? Integer.toString(statusFontIcon.getFontIcon().getCodepoint()) : null;
-        return HawkbitCommonUtil.getStatusLabelDetailsInString(codePoint, statusFontIcon.getStyle(), null);
->>>>>>> dd7006b6
     }
 
     private void createRolloutStatusToFontMap() {
@@ -269,24 +258,6 @@
                 new StatusFontIcon(FontAwesome.EXCLAMATION_CIRCLE, SPUIStyleDefinitions.STATUS_ICON_RED));
     }
 
-<<<<<<< HEAD
-=======
-    private String getStatus() {
-        final RolloutGroup rolloutGroup = rolloutUIState.getRolloutGroup().isPresent()
-                ? rolloutUIState.getRolloutGroup().get() : null;
-        if (rolloutGroup != null && rolloutGroup.getStatus() == RolloutGroupStatus.READY) {
-            return HawkbitCommonUtil.getStatusLabelDetailsInString(
-                    Integer.toString(FontAwesome.DOT_CIRCLE_O.getCodepoint()), "statusIconLightBlue", null);
-        } else if (rolloutGroup != null && rolloutGroup.getStatus() == RolloutGroupStatus.FINISHED) {
-            return HawkbitCommonUtil.getStatusLabelDetailsInString(
-                    Integer.toString(FontAwesome.MINUS_CIRCLE.getCodepoint()), "statusIconBlue", null);
-        } else {
-            return HawkbitCommonUtil.getStatusLabelDetailsInString(
-                    Integer.toString(FontAwesome.QUESTION_CIRCLE.getCodepoint()), "statusIconBlue", null);
-        }
-    }
-
->>>>>>> dd7006b6
     private String getDescription(final CellReference cell) {
         if (!SPUILabelDefinitions.VAR_STATUS.equals(cell.getPropertyId())) {
             return null;
