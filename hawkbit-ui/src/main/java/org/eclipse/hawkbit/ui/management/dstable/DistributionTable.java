/**
 * Copyright (c) 2015 Bosch Software Innovations GmbH and others.
 *
 * All rights reserved. This program and the accompanying materials
 * are made available under the terms of the Eclipse Public License v1.0
 * which accompanies this distribution, and is available at
 * http://www.eclipse.org/legal/epl-v10.html
 */
package org.eclipse.hawkbit.ui.management.dstable;

import java.util.ArrayList;
import java.util.HashMap;
import java.util.HashSet;
import java.util.List;
import java.util.Map;
import java.util.Set;
import java.util.stream.Collectors;

import org.apache.commons.lang3.StringUtils;
import org.eclipse.hawkbit.repository.DistributionSetManagement;
import org.eclipse.hawkbit.repository.EntityFactory;
import org.eclipse.hawkbit.repository.SpPermissionChecker;
import org.eclipse.hawkbit.repository.TargetManagement;
import org.eclipse.hawkbit.repository.eventbus.event.DistributionDeletedEvent;
import org.eclipse.hawkbit.repository.eventbus.event.DistributionSetUpdateEvent;
import org.eclipse.hawkbit.repository.model.DistributionSet;
import org.eclipse.hawkbit.repository.model.DistributionSetTagAssignmentResult;
import org.eclipse.hawkbit.repository.model.Target;
import org.eclipse.hawkbit.repository.model.TargetIdName;
import org.eclipse.hawkbit.ui.common.DistributionSetIdName;
import org.eclipse.hawkbit.ui.common.table.AbstractNamedVersionTable;
import org.eclipse.hawkbit.ui.common.table.AbstractTable;
import org.eclipse.hawkbit.ui.common.table.BaseEntityEventType;
import org.eclipse.hawkbit.ui.components.SPUIComponentProvider;
import org.eclipse.hawkbit.ui.decorators.SPUIButtonStyleSmallNoBorder;
import org.eclipse.hawkbit.ui.distributions.dstable.DsMetadataPopupLayout;
import org.eclipse.hawkbit.ui.management.event.DistributionTableEvent;
import org.eclipse.hawkbit.ui.management.event.DistributionTableFilterEvent;
import org.eclipse.hawkbit.ui.management.event.DragEvent;
import org.eclipse.hawkbit.ui.management.event.ManagementUIEvent;
import org.eclipse.hawkbit.ui.management.event.ManagementViewAcceptCriteria;
import org.eclipse.hawkbit.ui.management.event.PinUnpinEvent;
import org.eclipse.hawkbit.ui.management.event.SaveActionWindowEvent;
import org.eclipse.hawkbit.ui.management.state.ManagementUIState;
import org.eclipse.hawkbit.ui.utils.HawkbitCommonUtil;
import org.eclipse.hawkbit.ui.utils.SPUIComponentIdProvider;
import org.eclipse.hawkbit.ui.utils.SPUIDefinitions;
import org.eclipse.hawkbit.ui.utils.SPUILabelDefinitions;
import org.eclipse.hawkbit.ui.utils.SPUIStyleDefinitions;
import org.eclipse.hawkbit.ui.utils.TableColumn;
import org.eclipse.hawkbit.ui.utils.UINotification;
import org.springframework.beans.factory.annotation.Autowired;
import org.vaadin.addons.lazyquerycontainer.BeanQueryFactory;
import org.vaadin.addons.lazyquerycontainer.LazyQueryContainer;
import org.vaadin.addons.lazyquerycontainer.LazyQueryDefinition;
import org.vaadin.spring.events.EventScope;
import org.vaadin.spring.events.annotation.EventBusListenerMethod;

import com.vaadin.data.Container;
import com.vaadin.data.Item;
import com.vaadin.event.dd.DragAndDropEvent;
import com.vaadin.event.dd.DropHandler;
import com.vaadin.event.dd.acceptcriteria.AcceptCriterion;
import com.vaadin.server.FontAwesome;
import com.vaadin.spring.annotation.SpringComponent;
import com.vaadin.spring.annotation.ViewScope;
import com.vaadin.ui.Button;
import com.vaadin.ui.Button.ClickEvent;
import com.vaadin.ui.Component;
import com.vaadin.ui.DragAndDropWrapper;
import com.vaadin.ui.HorizontalLayout;
import com.vaadin.ui.Table;
import com.vaadin.ui.UI;

/**
 * Distribution set table.
 */
@SpringComponent
@ViewScope
public class DistributionTable extends AbstractNamedVersionTable<DistributionSet, DistributionSetIdName> {

    private static final long serialVersionUID = -1928335256399519494L;

    @Autowired
    private SpPermissionChecker permissionChecker;

    @Autowired
    private UINotification notification;

    @Autowired
    private ManagementUIState managementUIState;

    @Autowired
    private ManagementViewAcceptCriteria managementViewAcceptCriteria;

    @Autowired
    private transient TargetManagement targetService;

    @Autowired
    private DsMetadataPopupLayout dsMetadataPopupLayout;

    @Autowired
    private transient DistributionSetManagement distributionSetManagement;

    @Autowired
    private EntityFactory entityFactory;

    private String notAllowedMsg;

    private Boolean isDistPinned = false;

    private Button distributinPinnedBtn;

    @Override
    protected void init() {
        super.init();
        notAllowedMsg = i18n.get("message.action.not.allowed");
    }

    @EventBusListenerMethod(scope = EventScope.SESSION)
    void onEvents(final List<?> events) {
        final Object firstEvent = events.get(0);
        if (DistributionDeletedEvent.class.isInstance(firstEvent)) {
            onDistributionDeleteEvent((List<DistributionDeletedEvent>) events);
<<<<<<< HEAD
        } 
=======
        } else if (DistributionCreatedEvent.class.isInstance(firstEvent)
                && ((DistributionCreatedEvent) firstEvent).getEntity().isComplete()) {
            refreshDistributions();
        }
>>>>>>> 9c442967

    }

    @EventBusListenerMethod(scope = EventScope.SESSION)
    void onEvents(final DistributionSetUpdateEvent event) {
        final DistributionSet ds = event.getEntity();
        
        final List<DistributionSetIdName> visibleItemIds = (List<DistributionSetIdName>) getVisibleItemIds();
<<<<<<< HEAD
        
        
        final Boolean dsVisible = visibleItemIds.stream().filter(e -> e.getId().equals(ds.getId())).findFirst().isPresent();
       
        if((ds.isComplete() && !dsVisible) ){
            refreshDistributions();
        } 
        else if( (!ds.isComplete() && dsVisible)){
            refreshDistributions();
            managementUIState.setLastSelectedDistribution(null);
        }
        else if(dsVisible){
            UI.getCurrent().access(() -> updateDistributionInTable(event.getEntity()));
        }
        final DistributionSetIdName lastSelectedDsIdName = managementUIState.getLastSelectedDsIdName();
        // refresh the details tabs only if selected ds is updated 
        if (lastSelectedDsIdName != null && lastSelectedDsIdName.getId().equals(ds.getId())) {
            // update table row+details layout
            eventBus.publish(this, new DistributionTableEvent(BaseEntityEventType.UPDATED_ENTITY, ds));
        }       
=======

        // refresh the details tabs only if selected ds is updated
        // refresh the details tabs only if selected ds is updated
        if (lastSelectedDsIdName != null && lastSelectedDsIdName.getId().equals(ds.getId())) {
            // update table row+details layout
            eventBus.publish(this, new DistributionTableEvent(BaseEntityEventType.UPDATED_ENTITY, ds));
        } else if (visibleItemIds.stream().filter(e -> e.getId().equals(ds.getId())).findFirst().isPresent()) {
            // update the name/version details visible in table
            UI.getCurrent().access(() -> updateDistributionInTable(event.getEntity()));
        }
>>>>>>> 9c442967
    }

    /**
     * DistributionTableFilterEvent.
     * 
     * @param event
     *            as instance of {@link DistributionTableFilterEvent}
     */
    @EventBusListenerMethod(scope = EventScope.SESSION)
    void onEvent(final DistributionTableFilterEvent event) {
        if (event == DistributionTableFilterEvent.FILTER_BY_TEXT
                || event == DistributionTableFilterEvent.REMOVE_FILTER_BY_TEXT
                || event == DistributionTableFilterEvent.FILTER_BY_TAG) {
            UI.getCurrent().access(() -> refreshFilter());
        }
    }

    @EventBusListenerMethod(scope = EventScope.SESSION)
    void onEvent(final DragEvent dragEvent) {
        if (dragEvent == DragEvent.TARGET_DRAG || dragEvent == DragEvent.TARGET_TAG_DRAG
                || dragEvent == DragEvent.DISTRIBUTION_TAG_DRAG) {
            UI.getCurrent().access(() -> addStyleName(SPUIStyleDefinitions.SHOW_DROP_HINT_TABLE));
        } else {
            UI.getCurrent().access(() -> removeStyleName(SPUIStyleDefinitions.SHOW_DROP_HINT_TABLE));
        }
    }

    @EventBusListenerMethod(scope = EventScope.SESSION)
    void onEvent(final DistributionTableEvent event) {
        onBaseEntityEvent(event);
        if (BaseEntityEventType.UPDATED_ENTITY != event.getEventType()) {
            return;
        }
        UI.getCurrent().access(() -> updateDistributionInTable(event.getEntity()));

    }

    @EventBusListenerMethod(scope = EventScope.SESSION)
    void onEvent(final PinUnpinEvent pinUnpinEvent) {
        UI.getCurrent().access(() -> {
            if (pinUnpinEvent == PinUnpinEvent.PIN_TARGET) {
                refreshFilter();
                styleDistributionTableOnPinning();
                // unstyleDistPin
                if (distributinPinnedBtn != null) {
                    distributinPinnedBtn.setStyleName(getPinStyle());
                }
            } else if (pinUnpinEvent == PinUnpinEvent.UNPIN_TARGET) {
                refreshFilter();
                restoreDistributionTableStyle();
            }
        });
    }

    @EventBusListenerMethod(scope = EventScope.SESSION)
    void onEvent(final SaveActionWindowEvent event) {
        if (event == SaveActionWindowEvent.DELETED_DISTRIBUTIONS) {
            refreshFilter();
        }
    }

    @EventBusListenerMethod(scope = EventScope.SESSION)
    void onEvent(final ManagementUIEvent managementUIEvent) {
        UI.getCurrent().access(() -> {
            if (managementUIEvent == ManagementUIEvent.UNASSIGN_DISTRIBUTION_TAG
                    || managementUIEvent == ManagementUIEvent.ASSIGN_DISTRIBUTION_TAG) {
                refreshFilter();
            }
        });
    }

    @Override
    protected String getTableId() {
        return SPUIComponentIdProvider.DIST_TABLE_ID;
    }

    @Override
    protected Container createContainer() {
        final Map<String, Object> queryConfiguration = prepareQueryConfigFilters();

        final BeanQueryFactory<DistributionBeanQuery> distributionQF = new BeanQueryFactory<>(
                DistributionBeanQuery.class);
        distributionQF.setQueryConfiguration(queryConfiguration);
        return new LazyQueryContainer(
                new LazyQueryDefinition(true, SPUIDefinitions.PAGE_SIZE, SPUILabelDefinitions.VAR_DIST_ID_NAME),
                distributionQF);
    }

    private Map<String, Object> prepareQueryConfigFilters() {
        final Map<String, Object> queryConfig = new HashMap<>();
        managementUIState.getDistributionTableFilters().getSearchText()
                .ifPresent(value -> queryConfig.put(SPUIDefinitions.FILTER_BY_TEXT, value));
        managementUIState.getDistributionTableFilters().getPinnedTargetId()
                .ifPresent(value -> queryConfig.put(SPUIDefinitions.ORDER_BY_PINNED_TARGET, value));
        final List<String> list = new ArrayList<>();
        queryConfig.put(SPUIDefinitions.FILTER_BY_NO_TAG,
                managementUIState.getDistributionTableFilters().isNoTagSelected());
        if (!managementUIState.getDistributionTableFilters().getDistSetTags().isEmpty()) {
            list.addAll(managementUIState.getDistributionTableFilters().getDistSetTags());
        }
        queryConfig.put(SPUIDefinitions.FILTER_BY_TAG, list);
        return queryConfig;
    }

    @Override
    protected void addContainerProperties(final Container container) {
        HawkbitCommonUtil.getDsTableColumnProperties(container);
    }

    @Override
    protected void addCustomGeneratedColumns() {
        addGeneratedColumn(SPUILabelDefinitions.PIN_COLUMN, new Table.ColumnGenerator() {
            private static final long serialVersionUID = 1L;

            @Override
            public Object generateCell(final Table source, final Object itemId, final Object columnId) {
                final HorizontalLayout iconLayout = new HorizontalLayout();
                final String nameVersionStr = getNameAndVerion(itemId);
                final Button manageMetaDataBtn = createManageMetadataButton(nameVersionStr);
                manageMetaDataBtn.addClickListener(event -> showMetadataDetails(itemId));
                iconLayout.addComponent((Button) getPinButton(itemId));
                iconLayout.addComponent(manageMetaDataBtn);
                return iconLayout;
            }

        });
    }

    private String getNameAndVerion(final Object itemId) {
        final Item item = getItem(itemId);
        final String name = (String) item.getItemProperty(SPUILabelDefinitions.VAR_NAME).getValue();
        final String version = (String) item.getItemProperty(SPUILabelDefinitions.VAR_VERSION).getValue();
        return name + "." + version;
    }
<<<<<<< HEAD
    
=======

>>>>>>> 9c442967
    private Button createManageMetadataButton(final String nameVersionStr) {
        final Button manageMetadataBtn = SPUIComponentProvider.getButton(
                SPUIComponentIdProvider.DS_TABLE_MANAGE_METADATA_ID + "." + nameVersionStr, "", "", null, false,
                FontAwesome.LIST_ALT, SPUIButtonStyleSmallNoBorder.class);
        manageMetadataBtn.addStyleName(SPUIStyleDefinitions.ARTIFACT_DTLS_ICON);
        manageMetadataBtn.addStyleName(SPUIStyleDefinitions.DS_METADATA_ICON);
        manageMetadataBtn.setDescription(i18n.get("tooltip.metadata.icon"));
        return manageMetadataBtn;
    }

    @Override
    protected boolean isFirstRowSelectedOnLoad() {
        return !managementUIState.getSelectedDsIdName().isPresent()
                || managementUIState.getSelectedDsIdName().get().isEmpty();
    }

    @Override
    protected Object getItemIdToSelect() {
        if (managementUIState.getSelectedDsIdName().isPresent()) {
            return managementUIState.getSelectedDsIdName().get();
        }
        return null;
    }

    @Override
    protected DistributionSet findEntityByTableValue(final DistributionSetIdName lastSelectedId) {
        return distributionSetManagement.findDistributionSetByIdWithDetails(lastSelectedId.getId());
    }

    @Override
    protected void publishEntityAfterValueChange(final DistributionSet selectedLastEntity) {
        eventBus.publish(this, new DistributionTableEvent(BaseEntityEventType.SELECTED_ENTITY, selectedLastEntity));
        if (selectedLastEntity != null) {
            managementUIState.setLastSelectedDistribution(new DistributionSetIdName(selectedLastEntity.getId(),
                    selectedLastEntity.getName(), selectedLastEntity.getVersion()));
        }
    }

    @Override
    protected ManagementUIState getManagmentEntityState() {
        return managementUIState;
    }

    @Override
    protected boolean isMaximized() {
        return managementUIState.isDsTableMaximized();
    }

    @Override
    protected List<TableColumn> getTableVisibleColumns() {
        final List<TableColumn> columnList = super.getTableVisibleColumns();
        if (isMaximized()) {
            return columnList;
        }
        columnList.add(new TableColumn(SPUILabelDefinitions.PIN_COLUMN, StringUtils.EMPTY, 0.2F));
        return columnList;
    }

    @Override
    protected float getColumnNameMinimizedSize() {
        return 0.7F;
    }

    @Override
    protected DropHandler getTableDropHandler() {
        return new DropHandler() {
            private static final long serialVersionUID = 1L;

            @Override
            public AcceptCriterion getAcceptCriterion() {
                return managementViewAcceptCriteria;
            }

            @Override
            public void drop(final DragAndDropEvent event) {
                if (doValidation(event)) {
                    if (event.getTransferable().getSourceComponent() instanceof Table) {
                        assignTargetToDs(event);
                    } else if (event.getTransferable().getSourceComponent() instanceof DragAndDropWrapper) {
                        processWrapperDrop(event);
                    }
                }
            }
        };
    }

    private void processWrapperDrop(final DragAndDropEvent event) {
        if (event.getTransferable().getSourceComponent().getId()
                .startsWith(SPUIDefinitions.DISTRIBUTION_TAG_ID_PREFIXS)) {
            assignDsTag(event);
        } else {
            assignTargetTag(event);
        }

    }

    private void assignDsTag(final DragAndDropEvent event) {
        final com.vaadin.event.dd.TargetDetails taregtDet = event.getTargetDetails();
        final Table distTable = (Table) taregtDet.getTarget();
        final Set<DistributionSetIdName> distsSelected = getTableValue(distTable);
        final Set<Long> distList = new HashSet<>();

        final AbstractSelectTargetDetails dropData = (AbstractSelectTargetDetails) event.getTargetDetails();
        final Object distItemId = dropData.getItemIdOver();

        if (!distsSelected.contains(distItemId)) {
            distList.add(((DistributionSetIdName) distItemId).getId());
        } else {
            distList.addAll(distsSelected.stream().map(t -> t.getId()).collect(Collectors.toList()));
        }

        final String distTagName = HawkbitCommonUtil.removePrefix(event.getTransferable().getSourceComponent().getId(),
                SPUIDefinitions.DISTRIBUTION_TAG_ID_PREFIXS);

        final DistributionSetTagAssignmentResult result = distributionSetManagement.toggleTagAssignment(distList,
                distTagName);

        notification.displaySuccess(HawkbitCommonUtil.createAssignmentMessage(distTagName, result, i18n));
        if (result.getAssigned() >= 1 && managementUIState.getDistributionTableFilters().isNoTagSelected()) {
            refreshFilter();
        }
    }

    private void assignTargetTag(final DragAndDropEvent event) {
        final AbstractSelectTargetDetails dropData = (AbstractSelectTargetDetails) event.getTargetDetails();
        final Object distItemId = dropData.getItemIdOver();
        final String targetTagName = HawkbitCommonUtil.removePrefix(
                event.getTransferable().getSourceComponent().getId(), SPUIDefinitions.TARGET_TAG_ID_PREFIXS);
        // get all the targets assigned to the tag
        // assign dist to those targets
        final List<Target> assignedTargets = targetService.findTargetsByTag(targetTagName);
        if (!assignedTargets.isEmpty()) {
            final Set<TargetIdName> targetDetailsList = new HashSet<>();
            assignedTargets.forEach(target -> targetDetailsList
                    .add(new TargetIdName(target.getId(), target.getControllerId(), target.getName())));
            assignTargetToDs(getItem(distItemId), targetDetailsList);
        } else {
            notification.displaySuccess(i18n.get("message.no.targets.assiged.fortag", new Object[] { targetTagName }));
        }
    }

    @SuppressWarnings("unchecked")
    private void assignTargetToDs(final DragAndDropEvent event) {
        final TableTransferable transferable = (TableTransferable) event.getTransferable();
        final AbstractTable<?, TargetIdName> source = (AbstractTable<?, TargetIdName>) transferable
                .getSourceComponent();
        final Set<TargetIdName> targetDetailsList = source.getDeletedEntityByTransferable(transferable);

        final AbstractSelectTargetDetails dropData = (AbstractSelectTargetDetails) event.getTargetDetails();

        final Object distItemId = dropData.getItemIdOver();
        assignTargetToDs(getItem(distItemId), targetDetailsList);

    }

    private void assignTargetToDs(final Item item, final Set<TargetIdName> targetDetailsList) {
        if (item != null && item.getItemProperty("id") != null && item.getItemProperty("name") != null) {
            final Long distId = (Long) item.getItemProperty("id").getValue();
            final String distName = (String) item.getItemProperty("name").getValue();
            final String distVersion = (String) item.getItemProperty("version").getValue();
            final DistributionSetIdName distributionSetIdName = new DistributionSetIdName(distId, distName,
                    distVersion);
            showOrHidePopupAndNotification(validate(targetDetailsList, distributionSetIdName));
        }
    }

    private Boolean doValidation(final DragAndDropEvent dragEvent) {
        final Component compsource = dragEvent.getTransferable().getSourceComponent();
        if (compsource instanceof Table) {
            return validateTable(compsource);
        } else if (compsource instanceof DragAndDropWrapper) {
            return validateDragAndDropWrapper(compsource);
        } else {
            notification.displayValidationError(notAllowedMsg);
            return false;
        }
    }

    private Boolean validateTable(final Component compsource) {
        if (!permissionChecker.hasUpdateTargetPermission()) {
            notification.displayValidationError(i18n.get("message.permission.insufficient"));
            return false;
        } else {
            if (compsource instanceof Table && !compsource.getId().equals(SPUIComponentIdProvider.TARGET_TABLE_ID)) {
                notification.displayValidationError(notAllowedMsg);
                return false;
            }
        }
        return true;
    }

    private Boolean validateDragAndDropWrapper(final Component compsource) {
        final DragAndDropWrapper wrapperSource = (DragAndDropWrapper) compsource;
        final String tagData = wrapperSource.getData().toString();
        if (wrapperSource.getId().startsWith(SPUIDefinitions.DISTRIBUTION_TAG_ID_PREFIXS)) {
            return !isNoTagButton(tagData, SPUIDefinitions.DISTRIBUTION_TAG_BUTTON);
        } else if (wrapperSource.getId().startsWith(SPUIDefinitions.TARGET_TAG_ID_PREFIXS)) {
            return !isNoTagButton(tagData, SPUIDefinitions.TARGET_TAG_BUTTON);
        } else {
            notification.displayValidationError(notAllowedMsg);
            return false;
        }
    }

    private Boolean isNoTagButton(final String tagData, final String targetNoTagData) {
        if (tagData.equals(targetNoTagData)) {
            notification.displayValidationError(
                    i18n.get("message.tag.cannot.be.assigned", new Object[] { i18n.get("label.no.tag.assigned") }));
            return true;
        }
        return false;
    }

    private String validate(final Set<TargetIdName> targetDetailsList,
            final DistributionSetIdName distributionSetIdName) {
        String pendingActionMessage = null;
        for (final TargetIdName trgtNameId : targetDetailsList) {
            if (null != trgtNameId) {
                if (managementUIState.getAssignedList().keySet().contains(trgtNameId)
                        && managementUIState.getAssignedList().get(trgtNameId).equals(distributionSetIdName)) {
                    pendingActionMessage = getPendingActionMessage(pendingActionMessage, trgtNameId.getControllerId(),
                            HawkbitCommonUtil.getDistributionNameAndVersion(distributionSetIdName.getName(),
                                    distributionSetIdName.getVersion()));
                } else {
                    managementUIState.getAssignedList().put(trgtNameId, distributionSetIdName);
                }
            }
        }
        return pendingActionMessage;
    }

    private String getPendingActionMessage(final String message, final String targId, final String distNameVersion) {
        String pendActionMsg = i18n.get("message.target.assigned.pending");
        if (null == message) {
            pendActionMsg = i18n.get("message.dist.pending.action", new Object[] { targId, distNameVersion });
        }
        return pendActionMsg;
    }

    private void showOrHidePopupAndNotification(final String message) {
        if (null != managementUIState.getAssignedList() && !managementUIState.getAssignedList().isEmpty()) {
            eventBus.publish(this, ManagementUIEvent.UPDATE_COUNT);
        }
        if (null != message) {
            notification.displayValidationError(message);
        }
    }

    private void updateDistributionInTable(final DistributionSet editedDs) {
        final Item item = getContainerDataSource()
                .getItem(new DistributionSetIdName(editedDs.getId(), editedDs.getName(), editedDs.getVersion()));
        updateEntity(editedDs, item);
    }

    private void restoreDistributionTableStyle() {
        setCellStyleGenerator(new Table.CellStyleGenerator() {
            private static final long serialVersionUID = 1L;

            @Override
            public String getStyle(final Table source, final Object itemId, final Object propertyId) {
                return null;
            }
        });

    }

    private void styleDistributionTableOnPinning() {
        final Target targetObj = targetService.findTargetByControllerIDWithDetails(
                managementUIState.getDistributionTableFilters().getPinnedTargetId().get());

        if (targetObj != null) {
            final DistributionSet assignedDistribution = targetObj.getAssignedDistributionSet();
            final DistributionSet installedDistribution = targetObj.getTargetInfo().getInstalledDistributionSet();
            Long installedDistId = null;
            Long assignedDistId = null;
            if (null != installedDistribution) {
                installedDistId = installedDistribution.getId();
            }
            if (null != assignedDistribution) {
                assignedDistId = assignedDistribution.getId();
            }
            styleDistributionSetTable(installedDistId, assignedDistId);
        }
    }

    private String getPinnedDistributionStyle(final Long installedDistItemIds, final Long assignedDistTableItemIds,
            final Object itemId) {
        final Long distId = ((DistributionSetIdName) itemId).getId();
        if (distId != null && distId.equals(installedDistItemIds)) {
            return SPUIDefinitions.HIGHTLIGHT_GREEN;

        } else if (distId != null && distId.equals(assignedDistTableItemIds)) {
            return SPUIDefinitions.HIGHTLIGHT_ORANGE;
        } else {
            return null;
        }
    }

    private Object getPinButton(final Object itemId) {
        final DistributionSetIdName dist = (DistributionSetIdName) getContainerDataSource().getItem(itemId)
                .getItemProperty(SPUILabelDefinitions.VAR_DIST_ID_NAME).getValue();
        final Button pinBtn = getPinBtn(itemId, dist.getName(), dist.getVersion());
        saveDistributionPinnedBtn(pinBtn);
        pinBtn.addClickListener(this::addPinClickListener);
        rePinDistribution(pinBtn, dist.getId());
        return pinBtn;
    }

    private void saveDistributionPinnedBtn(final Button pinBtn) {
        if (managementUIState.getTargetTableFilters().getPinnedDistId().isPresent()
                && managementUIState.getTargetTableFilters().getPinnedDistId().get()
                        .equals(((DistributionSetIdName) pinBtn.getData()).getId())) {
            setDistributinPinnedBtn(pinBtn);
        }
    }

    private void addPinClickListener(final ClickEvent event) {
        eventBus.publish(this, DragEvent.HIDE_DROP_HINT);
        checkifAlreadyPinned(event.getButton());
        if (isDistPinned) {
            pinDitribution(event.getButton());
        } else {
            unPinDistribution(event.getButton());
        }

    }

    private void checkifAlreadyPinned(final Button eventBtn) {
        final Long newPinnedDistItemId = ((DistributionSetIdName) eventBtn.getData()).getId();
        Long pinnedDistId = null;
        if (managementUIState.getTargetTableFilters().getPinnedDistId().isPresent()) {
            pinnedDistId = managementUIState.getTargetTableFilters().getPinnedDistId().get();
        }
        if (pinnedDistId == null) {
            isDistPinned = !isDistPinned;
            managementUIState.getTargetTableFilters().setPinnedDistId(newPinnedDistItemId);
        } else if (newPinnedDistItemId.equals(pinnedDistId)) {
            isDistPinned = Boolean.FALSE;
        } else {
            isDistPinned = true;
            managementUIState.getTargetTableFilters().setPinnedDistId(newPinnedDistItemId);
            distributinPinnedBtn.setStyleName(getPinStyle());
        }

        distributinPinnedBtn = eventBtn;
    }

    private void unPinDistribution(final Button eventBtn) {
        managementUIState.getTargetTableFilters().setPinnedDistId(null);
        eventBus.publish(this, PinUnpinEvent.UNPIN_DISTRIBUTION);
        resetPinStyle(eventBtn);
    }

    private void resetPinStyle(final Button pinBtn) {
        pinBtn.setStyleName(getPinStyle());
    }

    private void pinDitribution(final Button eventBtn) {

        /* if distribution set is pinned ,unpin target if pinned */
        managementUIState.getDistributionTableFilters().setPinnedTargetId(null);
        /* Dist table restyle */
        eventBus.publish(this, PinUnpinEvent.PIN_DISTRIBUTION);
        applyPinStyle(eventBtn);
        styleDistributionSetTable();
        isDistPinned = Boolean.FALSE;
    }

    private void rePinDistribution(final Button pinBtn, final Long distID) {
        if (managementUIState.getTargetTableFilters().getPinnedDistId().isPresent()
                && distID.equals(managementUIState.getTargetTableFilters().getPinnedDistId().get())) {
            applyPinStyle(pinBtn);
            isDistPinned = Boolean.TRUE;
            distributinPinnedBtn = pinBtn;
            eventBus.publish(this, PinUnpinEvent.PIN_DISTRIBUTION);
        }
    }

    private void styleDistributionSetTable() {
        setCellStyleGenerator(new Table.CellStyleGenerator() {
            private static final long serialVersionUID = 1L;

            @Override
            public String getStyle(final Table source, final Object itemId, final Object propertyId) {
                return null;
            }
        });
    }

    private void applyPinStyle(final Button eventBtn) {
        final StringBuilder style = new StringBuilder(SPUIComponentProvider.getPinButtonStyle());
        style.append(' ').append(SPUIStyleDefinitions.DIST_PIN).append(' ').append("tablePin").append(' ')
                .append("pin-icon-red");
        eventBtn.setStyleName(style.toString());
    }

    private String getPinButtonId(final String distName, final String distVersion) {
        final StringBuilder pinBtnId = new StringBuilder(SPUIComponentIdProvider.DIST_PIN_BUTTON);
        pinBtnId.append('.');
        pinBtnId.append(distName);
        pinBtnId.append('.');
        pinBtnId.append(distVersion);
        return pinBtnId.toString();
    }

    private Button getPinBtn(final Object itemId, final String distName, final String distVersion) {
        final Button pinBtn = new Button();
        pinBtn.setIcon(FontAwesome.THUMB_TACK);
        pinBtn.setHeightUndefined();
        pinBtn.addStyleName(getPinStyle());
        pinBtn.setData(itemId);
        pinBtn.setId(getPinButtonId(distName, distVersion));
        pinBtn.setImmediate(true);
        return pinBtn;
    }

    private String getPinStyle() {
        final StringBuilder pinBtnStyle = new StringBuilder(SPUIComponentProvider.getPinButtonStyle());
        pinBtnStyle.append(' ');
        pinBtnStyle.append(SPUIStyleDefinitions.DIST_PIN);
        pinBtnStyle.append(' ');
        pinBtnStyle.append(SPUIStyleDefinitions.DIST_PIN_BLUE);
        return pinBtnStyle.toString();
    }

    /**
     * Added by Saumya Target pin listener.
     *
     * @param installedDistItemId
     *            Item ids of installed distribution set
     * @param assignedDistTableItemId
     *            Item ids of assigned distribution set
     */
    public void styleDistributionSetTable(final Long installedDistItemId, final Long assignedDistTableItemId) {
        setCellStyleGenerator((source, itemId, propertyId) -> getPinnedDistributionStyle(installedDistItemId,
                assignedDistTableItemId, itemId));
    }

    public void setDistributinPinnedBtn(final Button distributinPinnedBtn) {
        this.distributinPinnedBtn = distributinPinnedBtn;
    }

    @Override
    protected void setDataAvailable(final boolean available) {
        managementUIState.setNoDataAvailableDistribution(!available);

    }
<<<<<<< HEAD
       
=======

>>>>>>> 9c442967
    private void showMetadataDetails(final Object itemId) {
        final DistributionSetIdName distIdName = (DistributionSetIdName) getContainerDataSource().getItem(itemId)
                .getItemProperty(SPUILabelDefinitions.VAR_DIST_ID_NAME).getValue();
        final DistributionSet ds = distributionSetManagement.findDistributionSetByIdWithDetails(distIdName.getId());
        UI.getCurrent().addWindow(dsMetadataPopupLayout.getWindow(ds, null));
    }

    private void onDistributionDeleteEvent(final List<DistributionDeletedEvent> events) {
        final LazyQueryContainer dsContainer = (LazyQueryContainer) getContainerDataSource();
        final List<Object> visibleItemIds = (List<Object>) getVisibleItemIds();
        boolean shouldRefreshDs = false;
        for (final DistributionDeletedEvent deletedEvent : events) {
<<<<<<< HEAD
            final Long[] distributionSetIDs = deletedEvent.getDistributionSetIDs();
            for (final Long dsId : distributionSetIDs) {
                final DistributionSetIdName targetIdName = new DistributionSetIdName(dsId, null, null);
                if (visibleItemIds.contains(targetIdName)) {
                    dsContainer.removeItem(targetIdName);
                } else {
                    shouldRefreshDs = true;
                }
=======
            final Long distributionSetId = deletedEvent.getDistributionSetId();
            final DistributionSetIdName targetIdName = new DistributionSetIdName(distributionSetId, null, null);
            if (visibleItemIds.contains(targetIdName)) {
                dsContainer.removeItem(targetIdName);
            } else {
                shouldRefreshDs = true;
>>>>>>> 9c442967
            }
        }

        if (shouldRefreshDs) {
            refreshOnDelete();
        } else {
            dsContainer.commit();
        }
        reSelectItemsAfterDeletionEvent();
    }

    private void reSelectItemsAfterDeletionEvent() {
        Set<Object> values = new HashSet<>();
        if (isMultiSelect()) {
            values = new HashSet<>((Set<?>) getValue());
        } else {
            values.add(getValue());
        }
        setValue(null);

        for (final Object value : values) {
            if (getVisibleItemIds().contains(value)) {
                select(value);
            }
        }
    }

    private void refreshDistributions() {
        final LazyQueryContainer dsContainer = (LazyQueryContainer) getContainerDataSource();
        final int size = dsContainer.size();
        if (size < SPUIDefinitions.MAX_TABLE_ENTRIES) {
            refreshTablecontainer();
        }
        if (size != 0) {
            setData(SPUIDefinitions.DATA_AVAILABLE);
        }
    }

    private void refreshOnDelete() {
        final LazyQueryContainer dsContainer = (LazyQueryContainer) getContainerDataSource();
        final int size = dsContainer.size();
        refreshTablecontainer();
        if (size != 0) {
            setData(SPUIDefinitions.DATA_AVAILABLE);
        }
    }

    private void refreshTablecontainer() {
        final LazyQueryContainer dsContainer = (LazyQueryContainer) getContainerDataSource();
        dsContainer.refresh();
        selectRow();
    }
}<|MERGE_RESOLUTION|>--- conflicted
+++ resolved
@@ -92,16 +92,16 @@
 
     @Autowired
     private ManagementViewAcceptCriteria managementViewAcceptCriteria;
-
+  
     @Autowired
     private transient TargetManagement targetService;
-
+    
     @Autowired
     private DsMetadataPopupLayout dsMetadataPopupLayout;
 
     @Autowired
     private transient DistributionSetManagement distributionSetManagement;
-
+    
     @Autowired
     private EntityFactory entityFactory;
 
@@ -122,14 +122,7 @@
         final Object firstEvent = events.get(0);
         if (DistributionDeletedEvent.class.isInstance(firstEvent)) {
             onDistributionDeleteEvent((List<DistributionDeletedEvent>) events);
-<<<<<<< HEAD
         } 
-=======
-        } else if (DistributionCreatedEvent.class.isInstance(firstEvent)
-                && ((DistributionCreatedEvent) firstEvent).getEntity().isComplete()) {
-            refreshDistributions();
-        }
->>>>>>> 9c442967
 
     }
 
@@ -138,7 +131,6 @@
         final DistributionSet ds = event.getEntity();
         
         final List<DistributionSetIdName> visibleItemIds = (List<DistributionSetIdName>) getVisibleItemIds();
-<<<<<<< HEAD
         
         
         final Boolean dsVisible = visibleItemIds.stream().filter(e -> e.getId().equals(ds.getId())).findFirst().isPresent();
@@ -159,18 +151,6 @@
             // update table row+details layout
             eventBus.publish(this, new DistributionTableEvent(BaseEntityEventType.UPDATED_ENTITY, ds));
         }       
-=======
-
-        // refresh the details tabs only if selected ds is updated
-        // refresh the details tabs only if selected ds is updated
-        if (lastSelectedDsIdName != null && lastSelectedDsIdName.getId().equals(ds.getId())) {
-            // update table row+details layout
-            eventBus.publish(this, new DistributionTableEvent(BaseEntityEventType.UPDATED_ENTITY, ds));
-        } else if (visibleItemIds.stream().filter(e -> e.getId().equals(ds.getId())).findFirst().isPresent()) {
-            // update the name/version details visible in table
-            UI.getCurrent().access(() -> updateDistributionInTable(event.getEntity()));
-        }
->>>>>>> 9c442967
     }
 
     /**
@@ -291,25 +271,22 @@
                 final String nameVersionStr = getNameAndVerion(itemId);
                 final Button manageMetaDataBtn = createManageMetadataButton(nameVersionStr);
                 manageMetaDataBtn.addClickListener(event -> showMetadataDetails(itemId));
-                iconLayout.addComponent((Button) getPinButton(itemId));
+                iconLayout.addComponent((Button)getPinButton(itemId));
                 iconLayout.addComponent(manageMetaDataBtn);
                 return iconLayout;
             }
-
+                  
         });
     }
-
+    
+    
     private String getNameAndVerion(final Object itemId) {
         final Item item = getItem(itemId);
         final String name = (String) item.getItemProperty(SPUILabelDefinitions.VAR_NAME).getValue();
         final String version = (String) item.getItemProperty(SPUILabelDefinitions.VAR_VERSION).getValue();
         return name + "." + version;
     }
-<<<<<<< HEAD
     
-=======
-
->>>>>>> 9c442967
     private Button createManageMetadataButton(final String nameVersionStr) {
         final Button manageMetadataBtn = SPUIComponentProvider.getButton(
                 SPUIComponentIdProvider.DS_TABLE_MANAGE_METADATA_ID + "." + nameVersionStr, "", "", null, false,
@@ -342,9 +319,9 @@
     @Override
     protected void publishEntityAfterValueChange(final DistributionSet selectedLastEntity) {
         eventBus.publish(this, new DistributionTableEvent(BaseEntityEventType.SELECTED_ENTITY, selectedLastEntity));
-        if (selectedLastEntity != null) {
-            managementUIState.setLastSelectedDistribution(new DistributionSetIdName(selectedLastEntity.getId(),
-                    selectedLastEntity.getName(), selectedLastEntity.getVersion()));
+        if(selectedLastEntity!=null){
+            managementUIState.setLastSelectedDistribution(new DistributionSetIdName(selectedLastEntity.getId(), 
+                    selectedLastEntity.getName(),selectedLastEntity.getVersion()));
         }
     }
 
@@ -757,11 +734,7 @@
         managementUIState.setNoDataAvailableDistribution(!available);
 
     }
-<<<<<<< HEAD
        
-=======
-
->>>>>>> 9c442967
     private void showMetadataDetails(final Object itemId) {
         final DistributionSetIdName distIdName = (DistributionSetIdName) getContainerDataSource().getItem(itemId)
                 .getItemProperty(SPUILabelDefinitions.VAR_DIST_ID_NAME).getValue();
@@ -774,23 +747,12 @@
         final List<Object> visibleItemIds = (List<Object>) getVisibleItemIds();
         boolean shouldRefreshDs = false;
         for (final DistributionDeletedEvent deletedEvent : events) {
-<<<<<<< HEAD
-            final Long[] distributionSetIDs = deletedEvent.getDistributionSetIDs();
-            for (final Long dsId : distributionSetIDs) {
-                final DistributionSetIdName targetIdName = new DistributionSetIdName(dsId, null, null);
-                if (visibleItemIds.contains(targetIdName)) {
-                    dsContainer.removeItem(targetIdName);
-                } else {
-                    shouldRefreshDs = true;
-                }
-=======
             final Long distributionSetId = deletedEvent.getDistributionSetId();
             final DistributionSetIdName targetIdName = new DistributionSetIdName(distributionSetId, null, null);
             if (visibleItemIds.contains(targetIdName)) {
                 dsContainer.removeItem(targetIdName);
             } else {
                 shouldRefreshDs = true;
->>>>>>> 9c442967
             }
         }
 
