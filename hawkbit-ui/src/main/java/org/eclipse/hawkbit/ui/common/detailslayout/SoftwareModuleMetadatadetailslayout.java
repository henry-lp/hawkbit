--- conflicted
+++ resolved
@@ -41,14 +41,13 @@
 @ViewScope
 public class SoftwareModuleMetadatadetailslayout extends Table {
 
-<<<<<<< HEAD
 	private static final long serialVersionUID = 2913758299611838818L;
 
 	private static final String METADATA_KEY = "Key";
 
 	private SpPermissionChecker permissionChecker;
 
-	private SoftwareManagement softwareManagement;
+    private transient SoftwareManagement softwareManagement;
 
 	private SwMetadataPopupLayout swMetadataPopupLayout;
 
@@ -56,19 +55,33 @@
 
 	private Long selectedSWModuleId;
 
-	private transient EntityFactory entityFactory;
+    private transient EntityFactory entityFactory;
 
-	public void init(final I18N i18n, final SpPermissionChecker permissionChecker,
-			final SoftwareManagement softwareManagement, final SwMetadataPopupLayout swMetadataPopupLayout,
-			final EntityFactory entityFactory) {
-		this.i18n = i18n;
-		this.permissionChecker = permissionChecker;
-		this.softwareManagement = softwareManagement;
-		this.swMetadataPopupLayout = swMetadataPopupLayout;
-		this.entityFactory = entityFactory;
-		createSWMMetadataTable();
-		addCustomGeneratedColumns();
-	}
+    /**
+     * Initialize the layout.
+     * 
+     * @param i18n
+     *            the i18n service
+     * @param permissionChecker
+     *            the permission checker service
+     * @param softwareManagement
+     *            the software management service
+     * @param swMetadataPopupLayout
+     *            the software module metadata popup layout
+     * @param entityFactory
+     *            the entity factory service
+     */
+    public void init(final I18N i18n, final SpPermissionChecker permissionChecker,
+            final SoftwareManagement softwareManagement, final SwMetadataPopupLayout swMetadataPopupLayout,
+            final EntityFactory entityFactory) {
+        this.i18n = i18n;
+        this.permissionChecker = permissionChecker;
+        this.softwareManagement = softwareManagement;
+        this.swMetadataPopupLayout = swMetadataPopupLayout;
+        this.entityFactory = entityFactory;
+        createSWMMetadataTable();
+        addCustomGeneratedColumns();
+    }
 
 	/**
 	 * Populate software module metadata table.
@@ -167,144 +180,5 @@
 				swMetadataPopupLayout.getWindow(swmodule,
 						entityFactory.generateSoftwareModuleMetadata(swmodule, metadataKey, "")));
 	}
-=======
-    private static final long serialVersionUID = 2913758299611838818L;
-
-    private static final String METADATA_KEY = "Key";
-
-    private SpPermissionChecker permissionChecker;
-
-    private transient SoftwareManagement softwareManagement;
-
-    private SwMetadataPopupLayout swMetadataPopupLayout;
-
-    private I18N i18n;
-
-    private Long selectedSWModuleId;
-
-    private transient EntityFactory entityFactory;
-
-    /**
-     * Initialize the layout.
-     * 
-     * @param i18n
-     *            the i18n service
-     * @param permissionChecker
-     *            the permission checker service
-     * @param softwareManagement
-     *            the software management service
-     * @param swMetadataPopupLayout
-     *            the software module metadata popup layout
-     * @param entityFactory
-     *            the entity factory service
-     */
-    public void init(final I18N i18n, final SpPermissionChecker permissionChecker,
-            final SoftwareManagement softwareManagement, final SwMetadataPopupLayout swMetadataPopupLayout,
-            final EntityFactory entityFactory) {
-        this.i18n = i18n;
-        this.permissionChecker = permissionChecker;
-        this.softwareManagement = softwareManagement;
-        this.swMetadataPopupLayout = swMetadataPopupLayout;
-        this.entityFactory = entityFactory;
-        createSWMMetadataTable();
-        addCustomGeneratedColumns();
-    }
-
-    /**
-     * Populate software module metadata table.
-     * 
-     * @param swModule
-     */
-    public void populateSMMetadata(final SoftwareModule swModule) {
-        removeAllItems();
-        if (null == swModule) {
-            return;
-        }
-        selectedSWModuleId = swModule.getId();
-        final List<SoftwareModuleMetadata> swMetadataList = swModule.getMetadata();
-        if (null != swMetadataList && !swMetadataList.isEmpty()) {
-            swMetadataList.forEach(swMetadata -> setSWMetadataProperties(swMetadata));
-        }
-    }
-
-    /**
-     * Create metadata.
-     * 
-     * @param metadataKeyName
-     */
-    public void createMetadata(final String metadataKeyName) {
-        final IndexedContainer metadataContainer = (IndexedContainer) getContainerDataSource();
-        final Item item = metadataContainer.addItem(metadataKeyName);
-        item.getItemProperty(METADATA_KEY).setValue(metadataKeyName);
-
-    }
-
-    /**
-     * Delete metadata.
-     * 
-     * @param metadataKeyName
-     */
-    public void deleteMetadata(final String metadataKeyName) {
-        final IndexedContainer metadataContainer = (IndexedContainer) getContainerDataSource();
-        metadataContainer.removeItem(metadataKeyName);
-    }
-
-    private void createSWMMetadataTable() {
-        addStyleName(ValoTheme.TABLE_NO_HORIZONTAL_LINES);
-        addStyleName(ValoTheme.TABLE_NO_STRIPES);
-        addStyleName(SPUIStyleDefinitions.SW_MODULE_TABLE);
-        setSelectable(false);
-        setImmediate(true);
-        setContainerDataSource(getSwModuleMetadataContainer());
-        setColumnHeaderMode(ColumnHeaderMode.EXPLICIT);
-        addSMMetadataTableHeader();
-        setSizeFull();
-        // same as height of other tabs in details tabsheet
-        setHeight(116, Unit.PIXELS);
-    }
-
-    private IndexedContainer getSwModuleMetadataContainer() {
-        final IndexedContainer container = new IndexedContainer();
-        container.addContainerProperty(METADATA_KEY, String.class, "");
-        setColumnAlignment(METADATA_KEY, Align.LEFT);
-        return container;
-    }
-
-    private void addSMMetadataTableHeader() {
-        setColumnHeader(METADATA_KEY, i18n.get("header.key"));
-    }
-
-    private void setSWMetadataProperties(final SoftwareModuleMetadata swMetadata) {
-        final Item item = getContainerDataSource().addItem(swMetadata.getKey());
-        item.getItemProperty(METADATA_KEY).setValue(swMetadata.getKey());
-    }
-
-    private void addCustomGeneratedColumns() {
-        addGeneratedColumn(METADATA_KEY, (source, itemId, columnId) -> customMetadataDetailButton((String) itemId));
-    }
-
-    private Button customMetadataDetailButton(final String metadataKey) {
-        final Button viewLink = SPUIComponentProvider.getButton(getDetailLinkId(metadataKey), metadataKey,
-                "View" + metadataKey + " Metadata details", null, false, null, SPUIButtonStyleSmallNoBorder.class);
-        viewLink.setData(metadataKey);
-        if (permissionChecker.hasUpdateDistributionPermission()) {
-            viewLink.addStyleName(ValoTheme.BUTTON_TINY + " " + ValoTheme.BUTTON_LINK + " " + "on-focus-no-border link"
-                    + " " + "text-style");
-            viewLink.addClickListener(event -> showMetadataDetails(selectedSWModuleId, metadataKey));
-        }
-        return viewLink;
-    }
-
-    private static String getDetailLinkId(final String name) {
-        return new StringBuilder(SPUIComponentIdProvider.SW_METADATA_DETAIL_LINK).append('.').append(name).toString();
-    }
-
-    private void showMetadataDetails(final Long selectedSWModuleId, final String metadataKey) {
-        final SoftwareModule swmodule = softwareManagement.findSoftwareModuleById(selectedSWModuleId);
-        /* display the window */
-        UI.getCurrent().addWindow(swMetadataPopupLayout.getWindow(swmodule,
-                entityFactory.generateSoftwareModuleMetadata(swmodule, metadataKey, "")));
-    }
->>>>>>> 785dc5f2
 
 }