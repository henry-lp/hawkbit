/**
 * Copyright (c) 2015 Bosch Software Innovations GmbH and others.
 *
 * All rights reserved. This program and the accompanying materials
 * are made available under the terms of the Eclipse Public License v1.0
 * which accompanies this distribution, and is available at
 * http://www.eclipse.org/legal/epl-v10.html
 */
package org.eclipse.hawkbit.ui.artifacts.event;

import java.util.Arrays;
import java.util.List;
import java.util.Map;

import org.eclipse.hawkbit.ui.common.AbstractAcceptCriteria;
import org.eclipse.hawkbit.ui.utils.UIComponentIdProvider;

import com.google.gwt.thirdparty.guava.common.collect.Maps;
import com.vaadin.spring.annotation.SpringComponent;
import com.vaadin.spring.annotation.ViewScope;
import com.vaadin.ui.Component;

/**
 * Upload UI View for Accept criteria.
 * 
 */
@SpringComponent
@ViewScope
public class UploadViewAcceptCriteria extends AbstractAcceptCriteria {

    private static final long serialVersionUID = 5158811326115667378L;

    private static final Map<String, List<String>> DROP_CONFIGS = createDropConfigurations();

    private static final Map<String, Object> DROP_HINTS_CONFIGS = createDropHintConfigurations();

    @Override
    protected String getComponentId(final Component component) {
        String id = component.getId();
        if (id != null && id.startsWith(UIComponentIdProvider.UPLOAD_TYPE_BUTTON_PREFIX)) {
            id = UIComponentIdProvider.UPLOAD_TYPE_BUTTON_PREFIX;
        }
        return id;
    }

    @Override
    protected Map<String, Object> getDropHintConfigurations() {
        return DROP_HINTS_CONFIGS;
    }

    @Override
    protected Map<String, List<String>> getDropConfigurations() {
        return DROP_CONFIGS;
    }

    private static Map<String, List<String>> createDropConfigurations() {
        final Map<String, List<String>> config = Maps.newHashMapWithExpectedSize(1);
        // Delete drop area droppable components
<<<<<<< HEAD
        config.put(SPUIComponentIdProvider.DELETE_BUTTON_WRAPPER_ID,
                Arrays.asList(SPUIComponentIdProvider.UPLOAD_SOFTWARE_MODULE_TABLE,
                        SPUIComponentIdProvider.UPLOAD_TYPE_BUTTON_PREFIX));
=======
        config.put(UIComponentIdProvider.DELETE_BUTTON_WRAPPER_ID, Arrays.asList(
                UIComponentIdProvider.UPLOAD_SOFTWARE_MODULE_TABLE, UIComponentIdProvider.UPLOAD_TYPE_BUTTON_PREFIX));
>>>>>>> c65d00c8

        return config;
    }

    private static Map<String, Object> createDropHintConfigurations() {
<<<<<<< HEAD
        final Map<String, Object> config = Maps.newHashMapWithExpectedSize(2);
        config.put(SPUIComponentIdProvider.UPLOAD_TYPE_BUTTON_PREFIX, UploadArtifactUIEvent.SOFTWARE_TYPE_DRAG_START);
        config.put(SPUIComponentIdProvider.UPLOAD_SOFTWARE_MODULE_TABLE, UploadArtifactUIEvent.SOFTWARE_DRAG_START);
=======
        final Map<String, Object> config = new HashMap<>();
        config.put(UIComponentIdProvider.UPLOAD_TYPE_BUTTON_PREFIX, UploadArtifactUIEvent.SOFTWARE_TYPE_DRAG_START);
        config.put(UIComponentIdProvider.UPLOAD_SOFTWARE_MODULE_TABLE, UploadArtifactUIEvent.SOFTWARE_DRAG_START);
>>>>>>> c65d00c8
        return config;
    }
}<|MERGE_RESOLUTION|>--- conflicted
+++ resolved
@@ -56,28 +56,16 @@
     private static Map<String, List<String>> createDropConfigurations() {
         final Map<String, List<String>> config = Maps.newHashMapWithExpectedSize(1);
         // Delete drop area droppable components
-<<<<<<< HEAD
-        config.put(SPUIComponentIdProvider.DELETE_BUTTON_WRAPPER_ID,
-                Arrays.asList(SPUIComponentIdProvider.UPLOAD_SOFTWARE_MODULE_TABLE,
-                        SPUIComponentIdProvider.UPLOAD_TYPE_BUTTON_PREFIX));
-=======
         config.put(UIComponentIdProvider.DELETE_BUTTON_WRAPPER_ID, Arrays.asList(
                 UIComponentIdProvider.UPLOAD_SOFTWARE_MODULE_TABLE, UIComponentIdProvider.UPLOAD_TYPE_BUTTON_PREFIX));
->>>>>>> c65d00c8
 
         return config;
     }
 
     private static Map<String, Object> createDropHintConfigurations() {
-<<<<<<< HEAD
         final Map<String, Object> config = Maps.newHashMapWithExpectedSize(2);
-        config.put(SPUIComponentIdProvider.UPLOAD_TYPE_BUTTON_PREFIX, UploadArtifactUIEvent.SOFTWARE_TYPE_DRAG_START);
-        config.put(SPUIComponentIdProvider.UPLOAD_SOFTWARE_MODULE_TABLE, UploadArtifactUIEvent.SOFTWARE_DRAG_START);
-=======
-        final Map<String, Object> config = new HashMap<>();
         config.put(UIComponentIdProvider.UPLOAD_TYPE_BUTTON_PREFIX, UploadArtifactUIEvent.SOFTWARE_TYPE_DRAG_START);
         config.put(UIComponentIdProvider.UPLOAD_SOFTWARE_MODULE_TABLE, UploadArtifactUIEvent.SOFTWARE_DRAG_START);
->>>>>>> c65d00c8
         return config;
     }
 }