--- conflicted
+++ resolved
@@ -20,14 +20,11 @@
 import org.eclipse.hawkbit.ui.colorpicker.ColorPickerHelper;
 import org.eclipse.hawkbit.ui.colorpicker.ColorPickerLayout;
 import org.eclipse.hawkbit.ui.common.CommonDialogWindow;
-<<<<<<< HEAD
 import org.eclipse.hawkbit.ui.common.CommonDialogWindow.SaveDialogCloseListener;
-=======
 import org.eclipse.hawkbit.ui.common.builder.LabelBuilder;
 import org.eclipse.hawkbit.ui.common.builder.TextAreaBuilder;
 import org.eclipse.hawkbit.ui.common.builder.TextFieldBuilder;
 import org.eclipse.hawkbit.ui.common.builder.WindowBuilder;
->>>>>>> 3650b31c
 import org.eclipse.hawkbit.ui.components.SPUIComponentProvider;
 import org.eclipse.hawkbit.ui.utils.HawkbitCommonUtil;
 import org.eclipse.hawkbit.ui.utils.I18N;
@@ -464,9 +461,8 @@
 
     public CommonDialogWindow getWindow() {
         reset();
-<<<<<<< HEAD
-        window = SPUIWindowDecorator.getWindow(getWindowCaption(), null, SPUIDefinitions.CREATE_UPDATE_WINDOW, this,
-                this::discard, null, mainLayout, i18n);
+        window = new WindowBuilder(SPUIDefinitions.CREATE_UPDATE_WINDOW).caption(getWindowCaption()).content(this)
+                .cancelButtonClickListener(event -> discard()).layout(mainLayout).i18n(i18n).buildCommonDialogWindow();
 
         window.setSaveDialogCloseListener(new SaveDialogCloseListener() {
 
@@ -479,7 +475,6 @@
                 } else {
                     updateEntity(findEntityByName());
                 }
-
             }
 
             @Override
@@ -489,12 +484,6 @@
 
             }
         });
-=======
-        window = new WindowBuilder(SPUIDefinitions.CREATE_UPDATE_WINDOW).caption(getWindowCaption()).content(this)
-                .saveButtonClickListener(this::save).cancelButtonClickListener(event -> discard()).layout(mainLayout)
-                .i18n(i18n).buildCommonDialogWindow();
-
->>>>>>> 3650b31c
         return window;
     }
 
