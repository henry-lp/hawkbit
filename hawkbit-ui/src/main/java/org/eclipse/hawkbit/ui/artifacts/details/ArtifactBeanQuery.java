/**
 * Copyright (c) 2015 Bosch Software Innovations GmbH and others.
 *
 * All rights reserved. This program and the accompanying materials
 * are made available under the terms of the Eclipse Public License v1.0
 * which accompanies this distribution, and is available at
 * http://www.eclipse.org/legal/epl-v10.html
 */
package org.eclipse.hawkbit.ui.artifacts.details;

import java.util.List;
import java.util.Map;

import org.eclipse.hawkbit.repository.ArtifactManagement;
import org.eclipse.hawkbit.repository.EntityFactory;
import org.eclipse.hawkbit.repository.OffsetBasedPageRequest;
import org.eclipse.hawkbit.repository.model.LocalArtifact;
import org.eclipse.hawkbit.ui.utils.HawkbitCommonUtil;
import org.eclipse.hawkbit.ui.utils.SPUIDefinitions;
import org.eclipse.hawkbit.ui.utils.SpringContextHelper;
import org.springframework.data.domain.Page;
import org.springframework.data.domain.PageRequest;
import org.springframework.data.domain.Sort;
import org.springframework.data.domain.Sort.Direction;
import org.vaadin.addons.lazyquerycontainer.AbstractBeanQuery;
import org.vaadin.addons.lazyquerycontainer.QueryDefinition;

/**
 * Simple implementation of generics bean query which dynamically loads artifact
 * beans.
 *
 *
 *
 *
 *
 */
public class ArtifactBeanQuery extends AbstractBeanQuery<LocalArtifact> {
    private static final long serialVersionUID = -333786310371208962L;
    private Sort sort = new Sort(Direction.DESC, "filename");
<<<<<<< HEAD
    private transient ArtifactManagement artifactManagement;
    private transient Page<LocalArtifact> firstPagetArtifacts;
    private Long baseSwModuleId;
=======
    private transient ArtifactManagement artifactManagement = null;
    private transient EntityFactory entityFactory;
    private transient Page<LocalArtifact> firstPagetArtifacts = null;
    private Long baseSwModuleId = null;
>>>>>>> 0380fdf8

    /**
     * Parametric Constructor.
     * 
     * @param definition
     *            as Def
     * @param queryConfig
     *            as Config
     * @param sortIds
     *            as sort
     * @param sortStates
     *            as Sort status
     */
    public ArtifactBeanQuery(final QueryDefinition definition, final Map<String, Object> queryConfig,
            final Object[] sortIds, final boolean[] sortStates) {
        super(definition, queryConfig, sortIds, sortStates);

        if (HawkbitCommonUtil.mapCheckStrKey(queryConfig)) {
            baseSwModuleId = (Long) queryConfig.get(SPUIDefinitions.BY_BASE_SOFTWARE_MODULE);
        }

        if (HawkbitCommonUtil.checkBolArray(sortStates)) {
            // Initalize Sor
            sort = new Sort(sortStates[0] ? Direction.ASC : Direction.DESC, (String) sortIds[0]);
            // Add sort.
            for (int targetId = 1; targetId < sortIds.length; targetId++) {
                sort.and(new Sort(sortStates[targetId] ? Direction.ASC : Direction.DESC, (String) sortIds[targetId]));
            }
        }
    }

    @Override
    protected LocalArtifact constructBean() {
        return entityFactory.generateLocalArtifact();
    }

    @Override
    protected List<LocalArtifact> loadBeans(final int startIndex, final int count) {
        Page<LocalArtifact> artifactBeans;
        if (startIndex == 0 && firstPagetArtifacts != null) {
            artifactBeans = firstPagetArtifacts;
        } else {
            artifactBeans = getArtifactManagement().findLocalArtifactBySoftwareModule(
                    new OffsetBasedPageRequest(startIndex, count, sort), baseSwModuleId);
        }

        return artifactBeans.getContent();
    }

    @Override
    protected void saveBeans(final List<LocalArtifact> addedTargets, final List<LocalArtifact> modifiedTargets,
            final List<LocalArtifact> removedTargets) {
        // CRUD operations on Target will be done through repository methods
    }

    @Override
    public int size() {
        long size = 0;
        if (baseSwModuleId != null) {
            firstPagetArtifacts = getArtifactManagement().findLocalArtifactBySoftwareModule(
                    new PageRequest(0, SPUIDefinitions.PAGE_SIZE, sort), baseSwModuleId);
            size = firstPagetArtifacts.getTotalElements();
        }
        if (size > Integer.MAX_VALUE) {
            size = Integer.MAX_VALUE;
        }

        return (int) size;
    }

    private ArtifactManagement getArtifactManagement() {
        if (artifactManagement == null) {
            artifactManagement = SpringContextHelper.getBean(ArtifactManagement.class);
        }
        return artifactManagement;
    }

    private EntityFactory getEntityFactory() {
        if (entityFactory == null) {
            entityFactory = SpringContextHelper.getBean(EntityFactory.class);
        }
        return entityFactory;
    }
}<|MERGE_RESOLUTION|>--- conflicted
+++ resolved
@@ -28,25 +28,14 @@
 /**
  * Simple implementation of generics bean query which dynamically loads artifact
  * beans.
- *
- *
- *
- *
- *
  */
 public class ArtifactBeanQuery extends AbstractBeanQuery<LocalArtifact> {
     private static final long serialVersionUID = -333786310371208962L;
     private Sort sort = new Sort(Direction.DESC, "filename");
-<<<<<<< HEAD
-    private transient ArtifactManagement artifactManagement;
-    private transient Page<LocalArtifact> firstPagetArtifacts;
-    private Long baseSwModuleId;
-=======
     private transient ArtifactManagement artifactManagement = null;
     private transient EntityFactory entityFactory;
     private transient Page<LocalArtifact> firstPagetArtifacts = null;
     private Long baseSwModuleId = null;
->>>>>>> 0380fdf8
 
     /**
      * Parametric Constructor.
