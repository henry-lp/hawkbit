--- conflicted
+++ resolved
@@ -82,12 +82,7 @@
                 Arrays.asList(SPUIDefinitions.TARGET_TAG_ID_PREFIXS, UIComponentIdProvider.DIST_TABLE_ID));
 
         // Target table header acceptable components
-<<<<<<< HEAD
-        config.put(SPUIComponentIdProvider.TARGET_DROP_FILTER_ICON,
-                Arrays.asList(SPUIComponentIdProvider.DIST_TABLE_ID));
-=======
         config.put(UIComponentIdProvider.TARGET_DROP_FILTER_ICON, Arrays.asList(UIComponentIdProvider.DIST_TABLE_ID));
->>>>>>> c65d00c8
 
         // Distribution table acceptable components
         config.put(UIComponentIdProvider.DIST_TABLE_ID, Arrays.asList(SPUIDefinitions.TARGET_TAG_ID_PREFIXS,
