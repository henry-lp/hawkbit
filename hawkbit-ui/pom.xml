--- conflicted
+++ resolved
@@ -58,28 +58,6 @@
                </execution>
             </executions>
          </plugin>
-<<<<<<< HEAD
-=======
-         <plugin>
-            <groupId>net.alchim31.maven</groupId>
-            <artifactId>yuicompressor-maven-plugin</artifactId>
-            <version>1.5.0</version>
-            <executions>
-               <execution>
-                  <goals>
-                     <goal>compress</goal>
-                  </goals>
-               </execution>
-            </executions>
-            <configuration>
-               <includes>
-                  <include>**/*.css</include>
-               </includes>
-               <excludeResources>true</excludeResources>
-               <outputDirectory>${basedir}/src/main/resources/VAADIN/themes/hawkbit/styles.css</outputDirectory>
-               <nosuffix>true</nosuffix>
-            </configuration>
-         </plugin>
 		 <plugin>
 			<groupId>org.apache.maven.plugins</groupId>
 			<artifactId>maven-jar-plugin</artifactId>
@@ -98,7 +76,6 @@
 				</archive>
 			</configuration>
 		</plugin>
->>>>>>> 48906bde
       </plugins>
       <pluginManagement>
          <plugins>
