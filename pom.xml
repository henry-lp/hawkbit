--- conflicted
+++ resolved
@@ -74,7 +74,7 @@
       <!-- Vaadin versions - START -->
       <vaadin.spring.version>1.0.0</vaadin.spring.version>
       <vaadin.spring.addon.version>0.0.6.RELEASE</vaadin.spring.addon.version>
-      <vaadin.version>7.5.10</vaadin.version>
+      <vaadin.version>7.6.3</vaadin.version>
       <vaadin.plugin.version>${vaadin.version}</vaadin.plugin.version>
       <vaadin.addon.vaadin-lazyquerycontainer.version>7.4.0.1</vaadin.addon.vaadin-lazyquerycontainer.version>
       <vaadin.addon.flexibleoptiongroup.version>2.2.0</vaadin.addon.flexibleoptiongroup.version>
@@ -382,38 +382,11 @@
             <artifactId>vaadin-push</artifactId>
             <version>${vaadin.version}</version>
          </dependency>
-<<<<<<< HEAD
-=======
          <dependency>
             <groupId>com.vaadin</groupId>
             <artifactId>vaadin-client</artifactId>
             <version>${vaadin.version}</version>
          </dependency>
-         <!-- Needed when using the widgetset optimizer (custom ConnectorBundleLoaderFactory).
-            For widgetset compilation, vaadin-client-compiler is automatically added
-            on the compilation classpath by vaadin-maven-plugin so normally there is
-            no need for an explicit dependency. -->
-         <dependency>
-            <groupId>com.vaadin</groupId>
-            <artifactId>vaadin-client-compiler</artifactId>
-            <version>${vaadin.version}</version>
-            <scope>provided</scope>
-            <exclusions>
-               <exclusion>
-                  <groupId>org.eclipse.jetty</groupId>
-                  <artifactId>jetty-servlets</artifactId>
-               </exclusion>
-               <exclusion>
-                  <groupId>org.eclipse.jetty</groupId>
-                  <artifactId>jetty-annotations</artifactId>
-               </exclusion>
-               <exclusion>
-                  <groupId>org.eclipse.jetty</groupId>
-                  <artifactId>jetty-util</artifactId>
-               </exclusion>
-            </exclusions>
-         </dependency>
->>>>>>> f8914e97
          <dependency>
             <groupId>com.vaadin</groupId>
             <artifactId>vaadin-themes</artifactId>
