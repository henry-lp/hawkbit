--- conflicted
+++ resolved
@@ -278,13 +278,9 @@
     @Test
     @Description("Tests that an download request is denied for an artifact which does not exists")
     public void authenticationRequestDeniedForArtifactWhichDoesNotExists() {
-<<<<<<< HEAD
-        final MessageProperties messageProperties = createMessageProperties(MessageType.AUTHENTIFICATION);
-        final TenantSecurityToken securityToken = new TenantSecurityToken(TENANT, "123", FileResource.createFileResourceBySha1("12345"));
-=======
         final MessageProperties messageProperties = createMessageProperties(null);
-        final TenantSecurityToken securityToken = new TenantSecurityToken(TENANT, "123", FileResource.sha1("12345"));
->>>>>>> 0380fdf8
+        final TenantSecurityToken securityToken = new TenantSecurityToken(TENANT, "123",
+                FileResource.createFileResourceBySha1("12345"));
         final Message message = amqpMessageHandlerService.getMessageConverter().toMessage(securityToken,
                 messageProperties);
 
@@ -301,13 +297,9 @@
     @Test
     @Description("Tests that an download request is denied for an artifact which is not assigned to the requested target")
     public void authenticationRequestDeniedForArtifactWhichIsNotAssignedToTarget() {
-<<<<<<< HEAD
-        final MessageProperties messageProperties = createMessageProperties(MessageType.AUTHENTIFICATION);
-        final TenantSecurityToken securityToken = new TenantSecurityToken(TENANT, "123", FileResource.createFileResourceBySha1("12345"));
-=======
         final MessageProperties messageProperties = createMessageProperties(null);
-        final TenantSecurityToken securityToken = new TenantSecurityToken(TENANT, "123", FileResource.sha1("12345"));
->>>>>>> 0380fdf8
+        final TenantSecurityToken securityToken = new TenantSecurityToken(TENANT, "123",
+                FileResource.createFileResourceBySha1("12345"));
         final Message message = amqpMessageHandlerService.getMessageConverter().toMessage(securityToken,
                 messageProperties);
 
@@ -329,13 +321,9 @@
     @Test
     @Description("Tests that an download request is allowed for an artifact which exists and assigned to the requested target")
     public void authenticationRequestAllowedForArtifactWhichExistsAndAssignedToTarget() throws MalformedURLException {
-<<<<<<< HEAD
-        final MessageProperties messageProperties = createMessageProperties(MessageType.AUTHENTIFICATION);
-        final TenantSecurityToken securityToken = new TenantSecurityToken(TENANT, "123", FileResource.createFileResourceBySha1("12345"));
-=======
         final MessageProperties messageProperties = createMessageProperties(null);
-        final TenantSecurityToken securityToken = new TenantSecurityToken(TENANT, "123", FileResource.sha1("12345"));
->>>>>>> 0380fdf8
+        final TenantSecurityToken securityToken = new TenantSecurityToken(TENANT, "123",
+                FileResource.createFileResourceBySha1("12345"));
         final Message message = amqpMessageHandlerService.getMessageConverter().toMessage(securityToken,
                 messageProperties);
 
