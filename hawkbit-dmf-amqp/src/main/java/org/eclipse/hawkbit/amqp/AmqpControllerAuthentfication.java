/**
 * Copyright (c) 2015 Bosch Software Innovations GmbH and others.
 *
 * All rights reserved. This program and the accompanying materials
 * are made available under the terms of the Eclipse Public License v1.0
 * which accompanies this distribution, and is available at
 * http://www.eclipse.org/legal/epl-v10.html
 */
package org.eclipse.hawkbit.amqp;

import java.util.ArrayList;
import java.util.List;

import javax.annotation.PostConstruct;

import org.eclipse.hawkbit.dmf.json.model.TenantSecruityToken;
import org.eclipse.hawkbit.im.authentication.TenantAwareAuthenticationDetails;
import org.eclipse.hawkbit.repository.ControllerManagement;
import org.eclipse.hawkbit.repository.TenantConfigurationManagement;
import org.eclipse.hawkbit.security.CoapAnonymousPreAuthenticatedFilter;
import org.eclipse.hawkbit.security.ControllerPreAuthenticateSecurityTokenFilter;
import org.eclipse.hawkbit.security.ControllerPreAuthenticatedGatewaySecurityTokenFilter;
import org.eclipse.hawkbit.security.ControllerPreAuthenticatedSecurityHeaderFilter;
import org.eclipse.hawkbit.security.DdiSecurityProperties;
import org.eclipse.hawkbit.security.PreAuthTokenSourceTrustAuthenticationProvider;
import org.eclipse.hawkbit.security.PreAuthenficationFilter;
<<<<<<< HEAD
import org.eclipse.hawkbit.security.SecurityProperties;
import org.eclipse.hawkbit.security.SystemSecurityContext;
=======
>>>>>>> bc7c7ec8
import org.eclipse.hawkbit.tenancy.TenantAware;
import org.slf4j.Logger;
import org.slf4j.LoggerFactory;
import org.springframework.beans.factory.annotation.Autowired;
import org.springframework.security.core.Authentication;
import org.springframework.security.web.authentication.preauth.PreAuthenticatedAuthenticationToken;
import org.springframework.stereotype.Component;

/**
 *
 *
 */
@Component
public class AmqpControllerAuthentfication {

    private static final Logger LOGGER = LoggerFactory.getLogger(AmqpControllerAuthentfication.class);

    private final PreAuthTokenSourceTrustAuthenticationProvider preAuthenticatedAuthenticationProvider;

    private final List<PreAuthenficationFilter> filterChain = new ArrayList<>();

    @Autowired
    private ControllerManagement controllerManagement;

    @Autowired
    private TenantConfigurationManagement tenantConfigurationManagement;

    @Autowired
    private TenantAware tenantAware;

    @Autowired
    private DdiSecurityProperties ddiSecruityProperties;

    @Autowired
    private SystemSecurityContext systemSecurityContext;

    /**
     * Constructor.
     */
    public AmqpControllerAuthentfication() {
        preAuthenticatedAuthenticationProvider = new PreAuthTokenSourceTrustAuthenticationProvider();
    }

    /**
     * Called by spring when bean instantiated and autowired.
     */
    @PostConstruct
    public void postConstruct() {
        addFilter();
    }

    private void addFilter() {
        final ControllerPreAuthenticatedGatewaySecurityTokenFilter gatewaySecurityTokenFilter = new ControllerPreAuthenticatedGatewaySecurityTokenFilter(
                tenantConfigurationManagement, tenantAware, systemSecurityContext);
        filterChain.add(gatewaySecurityTokenFilter);

        final ControllerPreAuthenticatedSecurityHeaderFilter securityHeaderFilter = new ControllerPreAuthenticatedSecurityHeaderFilter(
<<<<<<< HEAD
                secruityProperties.getRpCnHeader(), secruityProperties.getRpSslIssuerHashHeader(),
                tenantConfigurationManagement, tenantAware, systemSecurityContext);
=======
                ddiSecruityProperties.getRp().getCnHeader(), ddiSecruityProperties.getRp().getSslIssuerHashHeader(),
                systemManagement, tenantAware);
>>>>>>> bc7c7ec8
        filterChain.add(securityHeaderFilter);

        final ControllerPreAuthenticateSecurityTokenFilter securityTokenFilter = new ControllerPreAuthenticateSecurityTokenFilter(
                tenantConfigurationManagement, controllerManagement, tenantAware, systemSecurityContext);
        filterChain.add(securityTokenFilter);

        filterChain.add(new CoapAnonymousPreAuthenticatedFilter());
    }

    /**
     * Performs authentication with the secruity token.
     *
     * @param secruityToken
     *            the authentication request object
     * @return the authentfication object
     */
    public Authentication doAuthenticate(final TenantSecruityToken secruityToken) {
        PreAuthenticatedAuthenticationToken authentication = new PreAuthenticatedAuthenticationToken(null, null);
        for (final PreAuthenficationFilter filter : filterChain) {
            final PreAuthenticatedAuthenticationToken authenticationRest = createAuthentication(filter, secruityToken);
            if (authenticationRest != null) {
                authentication = authenticationRest;
                authentication.setDetails(new TenantAwareAuthenticationDetails(secruityToken.getTenant(), true));
                break;
            }
        }
        return preAuthenticatedAuthenticationProvider.authenticate(authentication);

    }

    private static PreAuthenticatedAuthenticationToken createAuthentication(final PreAuthenficationFilter filter,
            final TenantSecruityToken secruityToken) {

        if (!filter.isEnable(secruityToken)) {
            return null;
        }

        final Object principal = filter.getPreAuthenticatedPrincipal(secruityToken);
        final Object credentials = filter.getPreAuthenticatedCredentials(secruityToken);

        if (principal == null) {
            LOGGER.debug("No pre-authenticated principal found in message");
            return null;
        }

        LOGGER.debug("preAuthenticatedPrincipal = {} trying to authenticate", principal);

        return new PreAuthenticatedAuthenticationToken(principal, credentials);
    }

    public void setControllerManagement(final ControllerManagement controllerManagement) {
        this.controllerManagement = controllerManagement;
    }

    public void setSecruityProperties(final DdiSecurityProperties secruityProperties) {
        this.ddiSecruityProperties = secruityProperties;
    }

    public void setTenantConfigurationManagement(final TenantConfigurationManagement tenantConfigurationManagement) {
        this.tenantConfigurationManagement = tenantConfigurationManagement;
    }

    public void setTenantAware(final TenantAware tenantAware) {
        this.tenantAware = tenantAware;
    }

    void setSystemSecurityContext(final SystemSecurityContext systemSecurityContext) {
        this.systemSecurityContext = systemSecurityContext;
    }
}<|MERGE_RESOLUTION|>--- conflicted
+++ resolved
@@ -24,11 +24,7 @@
 import org.eclipse.hawkbit.security.DdiSecurityProperties;
 import org.eclipse.hawkbit.security.PreAuthTokenSourceTrustAuthenticationProvider;
 import org.eclipse.hawkbit.security.PreAuthenficationFilter;
-<<<<<<< HEAD
-import org.eclipse.hawkbit.security.SecurityProperties;
 import org.eclipse.hawkbit.security.SystemSecurityContext;
-=======
->>>>>>> bc7c7ec8
 import org.eclipse.hawkbit.tenancy.TenantAware;
 import org.slf4j.Logger;
 import org.slf4j.LoggerFactory;
@@ -86,13 +82,8 @@
         filterChain.add(gatewaySecurityTokenFilter);
 
         final ControllerPreAuthenticatedSecurityHeaderFilter securityHeaderFilter = new ControllerPreAuthenticatedSecurityHeaderFilter(
-<<<<<<< HEAD
-                secruityProperties.getRpCnHeader(), secruityProperties.getRpSslIssuerHashHeader(),
+                ddiSecruityProperties.getRp().getCnHeader(), ddiSecruityProperties.getRp().getSslIssuerHashHeader(),
                 tenantConfigurationManagement, tenantAware, systemSecurityContext);
-=======
-                ddiSecruityProperties.getRp().getCnHeader(), ddiSecruityProperties.getRp().getSslIssuerHashHeader(),
-                systemManagement, tenantAware);
->>>>>>> bc7c7ec8
         filterChain.add(securityHeaderFilter);
 
         final ControllerPreAuthenticateSecurityTokenFilter securityTokenFilter = new ControllerPreAuthenticateSecurityTokenFilter(
