--- conflicted
+++ resolved
@@ -47,10 +47,10 @@
     private final RootControllerResourceClient rootControllerResourceClient;
     private final PersistenceStrategy persistenceStrategy;
     private DdiClientStatus clientStatus;
-    private final DdiDefaultFeignClient sdiDefaultFeignClient;
+    
     private FinalResult finalResultOfCurrentUpdate;
 
-    /**
+   /**
      * Constructor for the DDI example client.
      * 
      * @param baseUrl
@@ -85,21 +85,11 @@
     public DdiExampleClient(final String baseUrl, final String controllerId, final String tenant,
             final PersistenceStrategy persistenceStrategy, final AuthenticationInterceptor authenticationInterceptor) {
         this.controllerId = controllerId;
-<<<<<<< HEAD
-        sdiDefaultFeignClient = new DdiDefaultFeignClient(baseUrl, tenant);
-
-        this.rootControllerResourceClient = sdiDefaultFeignClient.getRootControllerResourceClient();
-=======
         this.rootControllerResourceClient = new DdiDefaultFeignClient(baseUrl, tenant, authenticationInterceptor)
                 .getRootControllerResourceClient();
->>>>>>> 3574bdcc
         this.actionIdOfLastInstalltion = null;
         this.persistenceStrategy = persistenceStrategy;
         this.clientStatus = DdiClientStatus.DOWN;
-    }
-
-    public DdiDefaultFeignClient getSdiDefaultFeignClient() {
-        return sdiDefaultFeignClient;
     }
 
     @Override
