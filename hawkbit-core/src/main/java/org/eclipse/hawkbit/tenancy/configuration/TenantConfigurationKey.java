/**
 * Copyright (c) 2015 Bosch Software Innovations GmbH and others.
 *
 * All rights reserved. This program and the accompanying materials
 * are made available under the terms of the Eclipse Public License v1.0
 * which accompanies this distribution, and is available at
 * http://www.eclipse.org/legal/epl-v10.html
 */
package org.eclipse.hawkbit.tenancy.configuration;

import java.util.Arrays;
import java.util.Optional;

import org.eclipse.hawkbit.ControllerPollProperties;
import org.eclipse.hawkbit.tenancy.configuration.validator.TenantConfigurationBooleanValidator;
import org.eclipse.hawkbit.tenancy.configuration.validator.TenantConfigurationPollingDurationValidator;
import org.eclipse.hawkbit.tenancy.configuration.validator.TenantConfigurationStringValidator;
import org.eclipse.hawkbit.tenancy.configuration.validator.TenantConfigurationValidator;
import org.eclipse.hawkbit.tenancy.configuration.validator.TenantConfigurationValidatorException;
import org.springframework.context.ApplicationContext;

/**
 * An enum which defines the tenant specific configurations which can be
 * configured for each tenant separately. The non overridable properties are
 * configured in {@link ControllerPollProperties} instead.
 *
 */
public enum TenantConfigurationKey {

    /**
     * boolean value {@code true} {@code false}.
     */
    AUTHENTICATION_MODE_HEADER_ENABLED("authentication.header.enabled", "hawkbit.server.ddi.security.authentication.header.enabled", Boolean.class, Boolean.FALSE.toString(), TenantConfigurationBooleanValidator.class),
    /**
    *
    */
    AUTHENTICATION_MODE_HEADER_AUTHORITY_NAME("authentication.header.authority", "hawkbit.server.ddi.security.authentication.header.authority", String.class, Boolean.FALSE.toString(), TenantConfigurationStringValidator.class),
    /**
     * boolean value {@code true} {@code false}.
     */
    AUTHENTICATION_MODE_TARGET_SECURITY_TOKEN_ENABLED("authentication.targettoken.enabled", "hawkbit.server.ddi.security.authentication.targettoken.enabled", Boolean.class, Boolean.FALSE.toString(), TenantConfigurationBooleanValidator.class),

    /**
     * boolean value {@code true} {@code false}.
     */
    AUTHENTICATION_MODE_GATEWAY_SECURITY_TOKEN_ENABLED("authentication.gatewaytoken.enabled", "hawkbit.server.ddi.security.authentication.gatewaytoken.enabled", Boolean.class, Boolean.FALSE.toString(), TenantConfigurationBooleanValidator.class),
    /**
     * string value which holds the name of the security token key.
     */
    AUTHENTICATION_MODE_GATEWAY_SECURITY_TOKEN_NAME("authentication.gatewaytoken.name", "hawkbit.server.ddi.security.authentication.gatewaytoken.name", String.class, null, TenantConfigurationStringValidator.class),

    /**
     * string value which holds the actual security-key of the gateway security
     * token.
     */
    AUTHENTICATION_MODE_GATEWAY_SECURITY_TOKEN_KEY("authentication.gatewaytoken.key", "hawkbit.server.ddi.security.authentication.gatewaytoken.key", String.class, null, TenantConfigurationStringValidator.class),

    /**
     * string value which holds the polling time interval in the format HH:mm:ss
     */
    POLLING_TIME_INTERVAL("pollingTime", "hawkbit.controller.pollingTime", String.class, null, TenantConfigurationPollingDurationValidator.class),

    /**
     * string value which holds the polling time interval in the format HH:mm:ss
     */
<<<<<<< HEAD
    POLLING_OVERDUE_TIME_INTERVAL("pollingTime", "hawkbit.controller.pollingTime", String.class, null, TenantConfigurationPollingDurationValidator.class),

    /**
     * boolean value {@code true} {@code false}.
     */
    ANONYMOUS_DOWNLOAD_MODE_ENABLED("anonymous.download.enabled", "hawkbit.server.download.anonymous.enabled", Boolean.class, Boolean.FALSE.toString(), TenantConfigurationBooleanValidator.class);
=======
    POLLING_OVERDUE_TIME_INTERVAL("pollingOverdueTime", "hawkbit.controller.pollingOverdueTime", String.class, null, TenantConfigurationPollingDurationValidator.class);
>>>>>>> 50c9141f

    private final String keyName;
    private final String defaultKeyName;
    private final Class<?> dataType;
    private final String defaultValue;
    private final Class<? extends TenantConfigurationValidator> validator;

    /**
     * 
     * @param key
     *            the property key name
     * @param defaultKeyName
     *            the allowed values for this specific key
     * @param dataType
     *            the class of the property
     * @param defaultValue
     *            value which should be returned, in case there is no value in
     *            the database
     * @param validator
     *            Validator which validates, that property is of correct format
     */
    private TenantConfigurationKey(final String key, final String defaultKeyName, final Class<?> dataType,
            final String defaultValue, final Class<? extends TenantConfigurationValidator> validator) {
        this.keyName = key;
        this.dataType = dataType;
        this.defaultKeyName = defaultKeyName;
        this.defaultValue = defaultValue;
        this.validator = validator;
    }

    /**
     * @return the keyName
     */
    public String getKeyName() {
        return keyName;
    }

    /**
     * @return the defaultKeyName
     */
    public String getDefaultKeyName() {
        return defaultKeyName;
    }

    /**
     * @return the defaultValue
     */
    public String getDefaultValue() {
        return defaultValue;
    }

    /**
     * 
     * @return the data type of the tenant configuration value. (e.g.
     *         Integer.class, String.class)
     */
    public Class<?> getDataType() {
        return dataType;
    }

    /**
     * validates if a object matches the allowed data format of the
     * corresponding key
     * 
     * @param context
     *            application context
     * @param value
     *            which will be validated
     * @throws TenantConfigurationValidatorException
     *             is thrown, when object is invalid
     */
    public void validate(final ApplicationContext context, final Object value) {
        final TenantConfigurationValidator createdBean = context.getAutowireCapableBeanFactory().createBean(validator);
        try {
            createdBean.validate(value);
        } finally {
            context.getAutowireCapableBeanFactory().destroyBean(createdBean);
        }
    }

    /**
     * @param keyName
     *            name of the TenantConfigurationKey
     * @return the TenantConfigurationKey with the name keyName
     */
    public static TenantConfigurationKey fromKeyName(final String keyName) {

        final Optional<TenantConfigurationKey> optKey = Arrays.stream(TenantConfigurationKey.values())
                .filter(conf -> conf.getKeyName().equals(keyName)).findFirst();

        if (optKey.isPresent()) {
            return optKey.get();
        }
        throw new InvalidTenantConfigurationKeyException("The given configuration key name does not exist.");
    }
}<|MERGE_RESOLUTION|>--- conflicted
+++ resolved
@@ -30,49 +30,60 @@
     /**
      * boolean value {@code true} {@code false}.
      */
-    AUTHENTICATION_MODE_HEADER_ENABLED("authentication.header.enabled", "hawkbit.server.ddi.security.authentication.header.enabled", Boolean.class, Boolean.FALSE.toString(), TenantConfigurationBooleanValidator.class),
+    AUTHENTICATION_MODE_HEADER_ENABLED("authentication.header.enabled",
+            "hawkbit.server.ddi.security.authentication.header.enabled", Boolean.class, Boolean.FALSE.toString(),
+            TenantConfigurationBooleanValidator.class),
     /**
     *
     */
-    AUTHENTICATION_MODE_HEADER_AUTHORITY_NAME("authentication.header.authority", "hawkbit.server.ddi.security.authentication.header.authority", String.class, Boolean.FALSE.toString(), TenantConfigurationStringValidator.class),
+    AUTHENTICATION_MODE_HEADER_AUTHORITY_NAME("authentication.header.authority",
+            "hawkbit.server.ddi.security.authentication.header.authority", String.class, Boolean.FALSE.toString(),
+            TenantConfigurationStringValidator.class),
     /**
      * boolean value {@code true} {@code false}.
      */
-    AUTHENTICATION_MODE_TARGET_SECURITY_TOKEN_ENABLED("authentication.targettoken.enabled", "hawkbit.server.ddi.security.authentication.targettoken.enabled", Boolean.class, Boolean.FALSE.toString(), TenantConfigurationBooleanValidator.class),
+    AUTHENTICATION_MODE_TARGET_SECURITY_TOKEN_ENABLED("authentication.targettoken.enabled",
+            "hawkbit.server.ddi.security.authentication.targettoken.enabled", Boolean.class, Boolean.FALSE.toString(),
+            TenantConfigurationBooleanValidator.class),
 
     /**
      * boolean value {@code true} {@code false}.
      */
-    AUTHENTICATION_MODE_GATEWAY_SECURITY_TOKEN_ENABLED("authentication.gatewaytoken.enabled", "hawkbit.server.ddi.security.authentication.gatewaytoken.enabled", Boolean.class, Boolean.FALSE.toString(), TenantConfigurationBooleanValidator.class),
+    AUTHENTICATION_MODE_GATEWAY_SECURITY_TOKEN_ENABLED("authentication.gatewaytoken.enabled",
+            "hawkbit.server.ddi.security.authentication.gatewaytoken.enabled", Boolean.class, Boolean.FALSE.toString(),
+            TenantConfigurationBooleanValidator.class),
     /**
      * string value which holds the name of the security token key.
      */
-    AUTHENTICATION_MODE_GATEWAY_SECURITY_TOKEN_NAME("authentication.gatewaytoken.name", "hawkbit.server.ddi.security.authentication.gatewaytoken.name", String.class, null, TenantConfigurationStringValidator.class),
+    AUTHENTICATION_MODE_GATEWAY_SECURITY_TOKEN_NAME("authentication.gatewaytoken.name",
+            "hawkbit.server.ddi.security.authentication.gatewaytoken.name", String.class, null,
+            TenantConfigurationStringValidator.class),
 
     /**
      * string value which holds the actual security-key of the gateway security
      * token.
      */
-    AUTHENTICATION_MODE_GATEWAY_SECURITY_TOKEN_KEY("authentication.gatewaytoken.key", "hawkbit.server.ddi.security.authentication.gatewaytoken.key", String.class, null, TenantConfigurationStringValidator.class),
+    AUTHENTICATION_MODE_GATEWAY_SECURITY_TOKEN_KEY("authentication.gatewaytoken.key",
+            "hawkbit.server.ddi.security.authentication.gatewaytoken.key", String.class, null,
+            TenantConfigurationStringValidator.class),
 
     /**
      * string value which holds the polling time interval in the format HH:mm:ss
      */
-    POLLING_TIME_INTERVAL("pollingTime", "hawkbit.controller.pollingTime", String.class, null, TenantConfigurationPollingDurationValidator.class),
+    POLLING_TIME_INTERVAL("pollingTime", "hawkbit.controller.pollingTime", String.class, null,
+            TenantConfigurationPollingDurationValidator.class),
 
     /**
      * string value which holds the polling time interval in the format HH:mm:ss
      */
-<<<<<<< HEAD
-    POLLING_OVERDUE_TIME_INTERVAL("pollingTime", "hawkbit.controller.pollingTime", String.class, null, TenantConfigurationPollingDurationValidator.class),
+    POLLING_OVERDUE_TIME_INTERVAL("pollingOverdueTime", "hawkbit.controller.pollingOverdueTime", String.class, null,
+            TenantConfigurationPollingDurationValidator.class),
 
     /**
      * boolean value {@code true} {@code false}.
      */
-    ANONYMOUS_DOWNLOAD_MODE_ENABLED("anonymous.download.enabled", "hawkbit.server.download.anonymous.enabled", Boolean.class, Boolean.FALSE.toString(), TenantConfigurationBooleanValidator.class);
-=======
-    POLLING_OVERDUE_TIME_INTERVAL("pollingOverdueTime", "hawkbit.controller.pollingOverdueTime", String.class, null, TenantConfigurationPollingDurationValidator.class);
->>>>>>> 50c9141f
+    ANONYMOUS_DOWNLOAD_MODE_ENABLED("anonymous.download.enabled", "hawkbit.server.download.anonymous.enabled",
+            Boolean.class, Boolean.FALSE.toString(), TenantConfigurationBooleanValidator.class);
 
     private final String keyName;
     private final String defaultKeyName;
