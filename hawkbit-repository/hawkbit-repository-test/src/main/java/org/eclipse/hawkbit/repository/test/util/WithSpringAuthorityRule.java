--- conflicted
+++ resolved
@@ -16,7 +16,6 @@
 import java.util.concurrent.Callable;
 
 import org.eclipse.hawkbit.im.authentication.SpPermission;
-import org.eclipse.hawkbit.im.authentication.SpPermission.SpringEvalExpressions;
 import org.eclipse.hawkbit.im.authentication.TenantAwareAuthenticationDetails;
 import org.eclipse.hawkbit.repository.jpa.model.helper.SystemManagementHolder;
 import org.junit.rules.TestRule;
@@ -140,7 +139,7 @@
     }
 
     /**
-     * 
+     *
      * @param withUser
      * @param callable
      * @return callable result
@@ -158,15 +157,13 @@
             after(oldContext);
         }
     }
-    
-    private void createTenant(final String tenantId) throws Exception {
+
+    private void createTenant(final String tenantId) {
         final SecurityContext oldContext = SecurityContextHolder.getContext();
         setSecurityContext(privilegedUser());
-        try
-        {
+        try {
             SystemManagementHolder.getInstance().getSystemManagement().getTenantMetadata(tenantId);
-        }finally
-        {
+        } finally {
             after(oldContext);
         }
     }
@@ -193,7 +190,7 @@
     }
 
     private static WithUser privilegedUser() {
-        return createWithUser("bumlux", "default", true, true, new String[] { "ROLE_CONTROLLER" });
+        return createWithUser("bumlux", "default", true, true, new String[] { "ROLE_CONTROLLER", "ROLE_SYSTEM_CODE" });
     }
 
     private static WithUser createWithUser(final String principal, final String tenant, final boolean autoCreateTenant,
@@ -241,57 +238,4 @@
             }
         };
     }
-<<<<<<< HEAD
-=======
-
-    private static WithUser privilegedUser() {
-        return new WithUser() {
-
-            @Override
-            public Class<? extends Annotation> annotationType() {
-                return WithUser.class;
-            }
-
-            @Override
-            public String principal() {
-                return "bumlux";
-            }
-
-            @Override
-            public String credentials() {
-                return null;
-            }
-
-            @Override
-            public String[] authorities() {
-                return new String[] { "ROLE_CONTROLLER", "ROLE_SYSTEM_CODE" };
-            }
-
-            @Override
-            public boolean allSpPermissions() {
-                return true;
-            }
-
-            @Override
-            public String[] removeFromAllPermission() {
-                return null;
-            }
-
-            @Override
-            public String tenantId() {
-                return "default";
-            }
-
-            /*
-             * (non-Javadoc)
-             * 
-             * @see org.eclipse.hawkbit.WithUser#autoCreateTenant()
-             */
-            @Override
-            public boolean autoCreateTenant() {
-                return true;
-            }
-        };
-    }
->>>>>>> f4c642b4
 }