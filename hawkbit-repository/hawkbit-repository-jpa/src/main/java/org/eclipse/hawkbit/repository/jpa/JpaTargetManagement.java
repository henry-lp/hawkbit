--- conflicted
+++ resolved
@@ -586,13 +586,8 @@
     }
 
     @Override
-<<<<<<< HEAD
-    public Page<Target> findAllTargetsByTargetFilterQueryAndNonDS(@NotNull Pageable pageRequest, Long distributionSetId,
-            @NotNull TargetFilterQuery targetFilterQuery) {
-=======
     public Page<Target> findAllTargetsByTargetFilterQueryAndNonDS(@NotNull final Pageable pageRequest,
             final Long distributionSetId, @NotNull final TargetFilterQuery targetFilterQuery) {
->>>>>>> c7129e6e
 
         final Specification<JpaTarget> spec = RSQLUtility.parse(targetFilterQuery.getQuery(), TargetFields.class,
                 virtualPropertyReplacer);
@@ -606,16 +601,10 @@
     }
 
     @Override
-<<<<<<< HEAD
-    public Long countTargetsByTargetFilterQueryAndNonDS(Long distributionSetId,
-            @NotNull TargetFilterQuery targetFilterQuery) {
-        final Specification<JpaTarget> spec = RSQLUtility.parse(targetFilterQuery.getQuery(), TargetFields.class,
-                virtualPropertyReplacer);
-=======
     public Long countTargetsByTargetFilterQueryAndNonDS(final Long distributionSetId,
             @NotNull final TargetFilterQuery targetFilterQuery) {
-        final Specification<JpaTarget> spec = RSQLUtility.parse(targetFilterQuery.getQuery(), TargetFields.class);
->>>>>>> c7129e6e
+        final Specification<JpaTarget> spec = RSQLUtility.parse(targetFilterQuery.getQuery(), TargetFields.class,
+        		virtualPropertyReplacer);
         final List<Specification<JpaTarget>> specList = new ArrayList<>(2);
         specList.add(spec);
         specList.add(TargetSpecifications.hasNotDistributionSetInActions(distributionSetId));
