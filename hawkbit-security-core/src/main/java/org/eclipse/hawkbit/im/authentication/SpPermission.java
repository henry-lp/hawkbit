/**
 * Copyright (c) 2015 Bosch Software Innovations GmbH and others.
 *
 * All rights reserved. This program and the accompanying materials
 * are made available under the terms of the Eclipse Public License v1.0
 * which accompanies this distribution, and is available at
 * http://www.eclipse.org/legal/epl-v10.html
 */
package org.eclipse.hawkbit.im.authentication;

import java.lang.annotation.Target;
import java.lang.reflect.Field;
import java.lang.reflect.Modifier;
import java.util.ArrayList;
import java.util.Arrays;
import java.util.Collection;
import java.util.Collections;
import java.util.List;

import org.slf4j.Logger;
import org.slf4j.LoggerFactory;
import org.springframework.security.access.prepost.PreAuthorize;
import org.springframework.security.core.GrantedAuthority;

/**
 * <p>
 * Software provisioning permissions that are technically available as
 * {@link GrantedAuthority} based on the authenticated users identity context.
 * </p>
 *
 * <p>
 * The Permissions cover CRUD for two data areas of SP:<br/>
 * <br/>
 * XX_Target_CRUD which covers the following entities: {@link Target} entities
 * including metadata, {@link TargetTag}s, {@link TargetRegistrationRule}s<br/>
 * XX_Repository CRUD which covers: {@link DistributionSet}s,
 * {@link SoftwareModule}s, DS Tags<br/>
 * </p>
 *
 *
 *
 *
 *
 */
public final class SpPermission {

    private static final Logger LOGGER = LoggerFactory.getLogger(SpPermission.class);

    /**
     * Permission to read the targets from the
     * {@link ProvisioningTargetRepository} including their meta information,
     * {@link ProvisioningTargetFilter}s and target changing entities (
     * {@link DistributionSetApplier} and {@link TargetRegistrationRule}). That
     * corresponds in REST API to GET.
     */
    public static final String READ_TARGET = "READ_TARGET";

    /**
     * Permission to read the target security token. The security token is
     * security concerned and should be protected. So the combination
     * {@link #READ_TARGET} and {@link #READ_TARGET_SEC_TOKEN} is necessary to
     * able to read the security token of an target.
     */
    public static final String READ_TARGET_SEC_TOKEN = "READ_TARGET_SECURITY_TOKEN";

    /**
     * Permission to change/edit/update targets in the
     * {@link ProvisioningTargetRepository} including their meta information and
     * or/relations or {@link DistributionSet} assignment,
     * {@link ProvisioningTargetFilter}s and target changing entities (
     * {@link DistributionSetApplier} and {@link TargetRegistrationRule}). That
     * corresponds in REST API to POST.
     */
    public static final String UPDATE_TARGET = "UPDATE_TARGET";

    /**
     * Permission to add new targets to the {@link ProvisioningTargetRepository}
     * including their meta information and or/relations or
     * {@link DistributionSet} assignment.That corresponds in REST API to PUT.
     */
    public static final String CREATE_TARGET = "CREATE_TARGET";

    /**
     * Permission to delete targets in the {@link ProvisioningTargetRepository},
     * {@link ProvisioningTargetFilter}s and target changing entities (
     * {@link DistributionSetApplier} and {@link TargetRegistrationRule}). That
     * corresponds in REST API to DELETE.
     */
    public static final String DELETE_TARGET = "DELETE_TARGET";

    /**
     * Permission to read {@link DistributionSet}s and/or {@link OsPackage}s.
     * That corresponds in REST API to GET.
     */
    public static final String READ_REPOSITORY = "READ_REPOSITORY";

    /**
     * Permission to edit/update {@link DistributionSet}s including their
     * {@link OsPackage} assignment and/or {@link OsPackage}s. That corresponds
     * in REST API to POST.
     */
    public static final String UPDATE_REPOSITORY = "UPDATE_REPOSITORY";

    /**
     * Permission to add {@link DistributionSet}s and/or {@link OsPackage}s to
     * the repository. That corresponds in REST API to PUT.
     */
    public static final String CREATE_REPOSITORY = "CREATE_REPOSITORY";

    /**
     * Permission to delete {@link DistributionSet}s and/or {@link OsPackage}s
     * from the repository. That corresponds in REST API to DELETE.
     */
    public static final String DELETE_REPOSITORY = "DELETE_REPOSITORY";

    /**
     * Permission to monitor the SP system. E.g. retrieving health, monitor
     * checks through REST API provided by the spring actuator.
     */
    public static final String SYSTEM_MONITOR = "SYSTEM_MONITOR";

    /**
     * Permission to retrieve diagnosis of the SP system. E.g. retrieving
     * metrics, configuration through REST API provided by the spring actuator.
     */
    public static final String SYSTEM_DIAG = "SYSTEM_DIAG";

    /**
     * Permission to administrate the system on a global, i.e. tenant
     * independent scale. Thta inlcuds the deletion of tenants.
     */
    public static final String SYSTEM_ADMIN = "SYSTEM_ADMIN";

    /**
     * Permission to download repository artifact of an software module.
     */
    public static final String DOWNLOAD_REPOSITORY_ARTIFACT = "DOWNLOAD_REPOSITORY_ARTIFACT";

    /**
     * Permission to administrate the tenant settings.
     */
    public static final String TENANT_CONFIGURATION = "TENANT_CONFIGURATION";

    /**
     * Permission to administrate a rollout management.
     */
    public static final String ROLLOUT_MANAGEMENT = "ROLLOUT_MANAGEMENT";

    private SpPermission() {
        // Constants only
    }

    /**
     * Return all permission.
     * 
     * @return all permission
     */
    public static Collection<String> getAllAuthorities() {
        return getAllAuthorities(Collections.emptyList());
    }

    /**
     * Return all permission.
     * 
     * @param exclusionRoles
     *            roles which will excluded
     * @return all permissions
     */
    public static Collection<String> getAllAuthorities(final String... exclusionRoles) {
        return getAllAuthorities(Arrays.asList(exclusionRoles));
    }

    /**
     * Return all permission.
     * 
     * @param exclusionRoles
     *            roles which will excluded
     * @return all permissions
     */
    public static Collection<String> getAllAuthorities(final Collection<String> exclusionRoles) {
        final List<String> allPermissions = new ArrayList<>();
        final Field[] declaredFields = SpPermission.class.getDeclaredFields();
        for (final Field field : declaredFields) {
            if (Modifier.isPublic(field.getModifiers()) && Modifier.isStatic(field.getModifiers())) {
                field.setAccessible(true);
                try {
                    final String role = (String) field.get(null);
                    if (!(exclusionRoles.contains(role))) {
                        allPermissions.add(role);
                    }
                } catch (final IllegalAccessException e) {
                    LOGGER.error(e.getMessage(), e);
                }

            }
        }
        return allPermissions;
    }

    /**
     * Contains all the spring security evaluation expressions for the
     * {@link PreAuthorize} annotation for method security.
     * <p/>
     * Examples:
     * <p/>
     * {@code
     * hasRole([role])   Returns true if the current principal has the specified role.
     * hasAnyRole([role1,role2])  Returns true if the current principal has any of the supplied roles (given as a comma-separated list of strings)
     * principal   Allows direct access to the principal object representing the current user
     * authentication Allows direct access to the current Authentication object obtained from the SecurityContext
     * permitAll   Always evaluates to true
     * denyAll  Always evaluates to false
     * isAnonymous()  Returns true if the current principal is an anonymous user
     * isRememberMe() Returns true if the current principal is a remember-me user
     * isAuthenticated() Returns true if the user is not anonymous
     * isFullyAuthenticated()  Returns true if the user is not an anonymous or a remember-me user
     * }
     * 
     *
     *
     *
     */
    public static final class SpringEvalExpressions {
        /*
         * Spring security eval expressions.
         */
        private static final String BRACKET_OPEN = "(";
        private static final String BRACKET_CLOSE = ")";
        private static final String HAS_AUTH_PREFIX = "hasAuthority" + BRACKET_OPEN + "'";
        private static final String HAS_AUTH_SUFFIX = "'" + BRACKET_CLOSE;
        private static final String HAS_AUTH_AND = " and ";

        /**
         * The role which contains in the spring security context in case an
         * controller is authenticated.
         */
        public static final String CONTROLLER_ROLE = "ROLE_CONTROLLER";

        /**
         * The role which contains in the spring security context in case an
         * controller is authenticated but only as anonymous.
         */
        public static final String CONTROLLER_ROLE_ANONYMOUS = "ROLE_CONTROLLER_ANONYMOUS";

        /**
         * The role which contains in the spring security context in case an
         * controller is authenticated to download artifacts.
         */
        public static final String CONTROLLER_DOWNLOAD_ROLE = "ROLE_CONTROLLER_DOWNLOAD";

        /**
         * The role which contains the spring security context in case the
         * system is executing code which is necessary to be privileged.
         */
        public static final String SYSTEM_ROLE = "ROLE_SYSTEM_CODE";

        /**
         * The spring security eval expression operator {@code or}.
         */
        public static final String HAS_AUTH_OR = " or ";

        /**
         * Spring security eval hasAnyRole expression to check if the spring
         * context contains system code role
         * {@link SpringEvalExpressions#SYSTEM_ROLE}.
         */
        public static final String IS_SYSTEM_CODE = HAS_AUTH_PREFIX + SYSTEM_ROLE + HAS_AUTH_SUFFIX;

        /**
         * Spring security eval hasAuthority expression to check if spring
         * context contains {@link SpPermission#UPDATE_TARGET} or
         * {@link #IS_SYSTEM_CODE}.
         */
        public static final String HAS_AUTH_UPDATE_TARGET = HAS_AUTH_PREFIX + UPDATE_TARGET + HAS_AUTH_SUFFIX
                + HAS_AUTH_OR + IS_SYSTEM_CODE;

        /**
         * Spring security eval hasAuthority expression to check if spring
         * context contains {@link SpPermission#SYSTEM_ADMIN} or
         * {@link #IS_SYSTEM_CODE}.
         */
        public static final String HAS_AUTH_SYSTEM_ADMIN = HAS_AUTH_PREFIX + SYSTEM_ADMIN + HAS_AUTH_SUFFIX
                + HAS_AUTH_OR + IS_SYSTEM_CODE;

        /**
         * Spring security eval hasAuthority expression to check if spring
         * context contains {@link SpPermission#READ_TARGET} or
         * {@link #IS_SYSTEM_CODE}.
         */
        public static final String HAS_AUTH_READ_TARGET = HAS_AUTH_PREFIX + READ_TARGET + HAS_AUTH_SUFFIX + HAS_AUTH_OR
                + IS_SYSTEM_CODE;

        /**
         * Spring security eval hasAuthority expression to check if spring
         * context contains {@link SpPermission#CREATE_TARGET} or
         * {@link #IS_SYSTEM_CODE}.
         */
        public static final String HAS_AUTH_CREATE_TARGET = HAS_AUTH_PREFIX + CREATE_TARGET + HAS_AUTH_SUFFIX
                + HAS_AUTH_OR + IS_SYSTEM_CODE;

        /**
         * Spring security eval hasAuthority expression to check if spring
         * context contains {@link SpPermission#DELETE_TARGET} or
         * {@link #IS_SYSTEM_CODE}.
         */
        public static final String HAS_AUTH_DELETE_TARGET = HAS_AUTH_PREFIX + DELETE_TARGET + HAS_AUTH_SUFFIX
                + HAS_AUTH_OR + IS_SYSTEM_CODE;

        /**
         * Spring security eval hasAuthority expression to check if spring
         * context contains {@link SpPermission#READ_REPOSITORY} and
         * {@link SpPermission#UPDATE_TARGET} or {@link #IS_SYSTEM_CODE}.
         */
        public static final String HAS_AUTH_READ_REPOSITORY_AND_UPDATE_TARGET = BRACKET_OPEN + HAS_AUTH_PREFIX
                + READ_REPOSITORY + HAS_AUTH_SUFFIX + HAS_AUTH_AND + HAS_AUTH_PREFIX + UPDATE_TARGET + HAS_AUTH_SUFFIX
                + BRACKET_CLOSE + HAS_AUTH_OR + IS_SYSTEM_CODE;

        /**
         * Spring security eval hasAuthority expression to check if spring
         * context contains {@link SpPermission#CREATE_REPOSITORY} or
         * {@link #IS_SYSTEM_CODE}.
         */
        public static final String HAS_AUTH_CREATE_REPOSITORY = HAS_AUTH_PREFIX + CREATE_REPOSITORY + HAS_AUTH_SUFFIX
                + HAS_AUTH_OR + IS_SYSTEM_CODE;

        /**
         * Spring security eval hasAuthority expression to check if spring
         * context contains {@link SpPermission#DELETE_REPOSITORY} or
         * {@link #IS_SYSTEM_CODE}.
         */
        public static final String HAS_AUTH_DELETE_REPOSITORY = HAS_AUTH_PREFIX + DELETE_REPOSITORY + HAS_AUTH_SUFFIX
                + HAS_AUTH_OR + IS_SYSTEM_CODE;

        /**
         * Spring security eval hasAuthority expression to check if spring
         * context contains {@link SpPermission#READ_REPOSITORY} or
         * {@link #IS_SYSTEM_CODE}.
         */
        public static final String HAS_AUTH_READ_REPOSITORY = HAS_AUTH_PREFIX + READ_REPOSITORY + HAS_AUTH_SUFFIX
                + HAS_AUTH_OR + IS_SYSTEM_CODE;

        /**
         * Spring security eval hasAuthority expression to check if spring
         * context contains {@link SpPermission#UPDATE_REPOSITORY} or
         * {@link #IS_SYSTEM_CODE}.
         */
        public static final String HAS_AUTH_UPDATE_REPOSITORY = HAS_AUTH_PREFIX + UPDATE_REPOSITORY + HAS_AUTH_SUFFIX
                + HAS_AUTH_OR + IS_SYSTEM_CODE;

        /**
         * Spring security eval hasAuthority expression to check if spring
         * context contains {@link SpPermission#READ_REPOSITORY} and
         * {@link SpPermission#READ_TARGET} or {@link #IS_SYSTEM_CODE}.
         */
        public static final String HAS_AUTH_READ_REPOSITORY_AND_READ_TARGET = BRACKET_OPEN + HAS_AUTH_PREFIX
                + READ_REPOSITORY + HAS_AUTH_SUFFIX + HAS_AUTH_AND + HAS_AUTH_PREFIX + READ_TARGET + HAS_AUTH_SUFFIX
                + BRACKET_CLOSE + HAS_AUTH_OR + IS_SYSTEM_CODE;

        /**
         * Spring security eval hasAuthority expression to check if spring
         * context contains {@link SpPermission#DOWNLOAD_REPOSITORY_ARTIFACT} or
         * {@link #IS_SYSTEM_CODE}.
         */
        public static final String HAS_AUTH_DOWNLOAD_ARTIFACT = HAS_AUTH_PREFIX + DOWNLOAD_REPOSITORY_ARTIFACT
                + HAS_AUTH_SUFFIX + HAS_AUTH_OR + IS_SYSTEM_CODE;

        /**
         * Spring security eval hasAnyRole expression to check if the spring
         * context contains the anoynmous role or the controller specific role
         * {@link SpringEvalExpressions#CONTROLLER_ROLE}.
         */
        public static final String IS_CONTROLLER = "hasAnyRole('" + CONTROLLER_ROLE_ANONYMOUS + "', '" + CONTROLLER_ROLE
                + "')";

        /**
         * Spring security eval hasAuthority expression to check if the spring
         * context contains the role to allow controllers to download specific
         * role {@link SpringEvalExpressions#CONTROLLER_DOWNLOAD_ROLE}
         */
        public static final String HAS_CONTROLLER_DOWNLOAD = HAS_AUTH_PREFIX + CONTROLLER_DOWNLOAD_ROLE
                + HAS_AUTH_SUFFIX;

        /**
         * Spring security eval hasAuthority expression to check if spring
         * context contains {@link SpPermission#CREATE_REPOSITORY} and
         * {@link SpPermission#CREATE_TARGET} or {@link #IS_SYSTEM_CODE}.
         */
        public static final String HAS_AUTH_CREATE_REPOSITORY_AND_CREATE_TARGET = BRACKET_OPEN + HAS_AUTH_PREFIX
                + CREATE_REPOSITORY + HAS_AUTH_SUFFIX + HAS_AUTH_AND + HAS_AUTH_PREFIX + CREATE_TARGET + HAS_AUTH_SUFFIX
                + BRACKET_CLOSE + HAS_AUTH_OR + IS_SYSTEM_CODE;

        /**
         * Spring security eval hasAuthority expression to check if spring
         * context contains {@link SpPermission#ROLLOUT_MANAGEMENT} or
         * {@link #IS_SYSTEM_CODE}.
         */
        public static final String HAS_AUTH_ROLLOUT_MANAGEMENT_READ = HAS_AUTH_PREFIX + ROLLOUT_MANAGEMENT
                + HAS_AUTH_SUFFIX + HAS_AUTH_OR + IS_SYSTEM_CODE;

        /**
         * Spring security eval hasAuthority expression to check if spring
         * context contains {@link SpPermission#ROLLOUT_MANAGEMENT} and
         * {@link SpPermission#READ_TARGET} or {@link #IS_SYSTEM_CODE}.
         */
<<<<<<< HEAD
        public static final String HAS_AUTH_ROLLOUT_MANAGEMENT_READ_AND_TARGET_READ = HAS_AUTH_PREFIX
                + ROLLOUT_MANAGEMENT + HAS_AUTH_SUFFIX + HAS_AUTH_AND + HAS_AUTH_PREFIX + READ_TARGET + HAS_AUTH_SUFFIX;
=======
        public static final String HAS_AUTH_ROLLOUT_MANAGEMENT_READ_AND_TARGET_READ = BRACKET_OPEN + HAS_AUTH_PREFIX
                + ROLLOUT_MANAGEMENT + HAS_AUTH_SUFFIX + HAS_AUTH_AND + HAS_AUTH_PREFIX + READ_TARGET + HAS_AUTH_SUFFIX
                + BRACKET_CLOSE + HAS_AUTH_OR + IS_SYSTEM_CODE;
>>>>>>> a9786628

        /**
         * Spring security eval hasAuthority expression to check if spring
         * context contains {@link SpPermission#ROLLOUT_MANAGEMENT} and
         * {@link SpPermission#UPDATE_TARGET} or {@link #IS_SYSTEM_CODE}.
         */
        public static final String HAS_AUTH_ROLLOUT_MANAGEMENT_WRITE = BRACKET_OPEN + HAS_AUTH_PREFIX
                + ROLLOUT_MANAGEMENT + HAS_AUTH_SUFFIX + HAS_AUTH_AND + HAS_AUTH_PREFIX + UPDATE_TARGET
                + HAS_AUTH_SUFFIX + BRACKET_CLOSE + HAS_AUTH_OR + IS_SYSTEM_CODE;

        /**
         * Spring security eval hasAuthority expression to check if spring
         * context contains {@link SpPermission#TENANT_CONFIGURATION} or
         * {@link #IS_SYSTEM_CODE}.
         */
        public static final String HAS_AUTH_TENANT_CONFIGURATION = HAS_AUTH_PREFIX + TENANT_CONFIGURATION
                + HAS_AUTH_SUFFIX + HAS_AUTH_OR + IS_SYSTEM_CODE;

        /**
         * Spring security eval hasAuthority expression to check if spring
         * context contains {@link SpPermission#SYSTEM_MONITOR} or
         * {@link #IS_SYSTEM_CODE}.
         */
        public static final String HAS_AUTH_SYSTEM_MONITOR = HAS_AUTH_PREFIX + SYSTEM_MONITOR + HAS_AUTH_SUFFIX
                + HAS_AUTH_OR + IS_SYSTEM_CODE;

        private SpringEvalExpressions() {
            // utility class
        }
    }
}<|MERGE_RESOLUTION|>--- conflicted
+++ resolved
@@ -402,14 +402,9 @@
          * context contains {@link SpPermission#ROLLOUT_MANAGEMENT} and
          * {@link SpPermission#READ_TARGET} or {@link #IS_SYSTEM_CODE}.
          */
-<<<<<<< HEAD
-        public static final String HAS_AUTH_ROLLOUT_MANAGEMENT_READ_AND_TARGET_READ = HAS_AUTH_PREFIX
-                + ROLLOUT_MANAGEMENT + HAS_AUTH_SUFFIX + HAS_AUTH_AND + HAS_AUTH_PREFIX + READ_TARGET + HAS_AUTH_SUFFIX;
-=======
         public static final String HAS_AUTH_ROLLOUT_MANAGEMENT_READ_AND_TARGET_READ = BRACKET_OPEN + HAS_AUTH_PREFIX
                 + ROLLOUT_MANAGEMENT + HAS_AUTH_SUFFIX + HAS_AUTH_AND + HAS_AUTH_PREFIX + READ_TARGET + HAS_AUTH_SUFFIX
                 + BRACKET_CLOSE + HAS_AUTH_OR + IS_SYSTEM_CODE;
->>>>>>> a9786628
 
         /**
          * Spring security eval hasAuthority expression to check if spring
